window.altspace = window.altspace || {};
window.altspace.utilities = window.altspace.utilities || {};


altspace.utilities.multiloader = (function(){
<<<<<<< HEAD
  var loader;
  var TRACE;
  var baseUrl = '';
  var crossOrigin = '';//assigned to THREE.MTLLoader.crossOrigin
=======

	var loader;
	var TRACE;
	var baseUrl = '';
	var crossOrigin = '';//assigned to THREE.MTLLoader.crossOrigin
>>>>>>> b5b553f2

	function LoadRequest(){
		//To create loadRequst: new MultiLoader.LoadRequest()

		var objUrls = [];//Paths to model geometry file, in Wavefront OBJ format.
		var mtlUrls = [];//Paths to model materials file, in Wavefront MTL format.
		var objects = [];//objects[i] is result of loader.load(objUrl[i], mtlUrl[i])
		var error;//String indicating loading error with at least one file.
		var objectsLoaded = 0;//Used internally to determine when loading complete.

		return {
			objUrls: objUrls,
			mtlUrls: mtlUrls,
			objects: objects,
			error: error,
			objectsLoaded: objectsLoaded
		};

	}//end of LoadRequest

	function init(params){
		var p = params || {};
		TRACE = p.TRACE || false;
		if (p.crossOrigin) crossOrigin = p.crossOrigin;
		if (p.baseUrl) baseUrl = p.baseUrl;
		if (baseUrl.slice(-1) !== '/') baseUrl += '/';

<<<<<<< HEAD
    loader = new altspace.utilities.shims.OBJMTLLoader();
    loader.crossOrigin = crossOrigin;
    if (TRACE) console.log('MultiLoader initialized with params', params);
  }
=======
		loader = new THREE.OBJMTLLoader();
		loader.crossOrigin = crossOrigin;
		if (TRACE) console.log('MultiLoader initialized with params', params);
	}
>>>>>>> b5b553f2

	function load(loadRequest, onComplete){
		var req = loadRequest;
		var start = Date.now();
		if (!req || !req instanceof LoadRequest){
			throw new Error('MultiLoader.load expects first arg of type LoadRequest');
		}
		if (!onComplete || typeof(onComplete) !== 'function'){
			throw new Error('MultiLoader.load expects second arg of type function');
		}
		if (!req.objUrls || !req.mtlUrls || req.objUrls.length !== req.mtlUrls.length){
			throw new Error('MultiLoader.load called with bad LoadRequest');
		}
		var reqCount = req.objUrls.length;
		if (TRACE) console.log('Loading models...')
		for (var i=0; i < reqCount; i++){
			var loadModel = function(req, i){//We need i in the closure to store result.
				var objUrl = baseUrl + req.objUrls[i];
				var mtlUrl = baseUrl + req.mtlUrls[i];
				if (TRACE) console.log('Loading obj:'+objUrl+', mtl:'+mtlUrl);
				loader.load(objUrl, mtlUrl, function(object3d){//onLoaded
					req.objects[i] = object3d;
					req.objectsLoaded++;
					if(req.objectsLoaded === reqCount){
						var elapsed = ((Date.now()-start)/1000.0).toFixed(2);
						if (TRACE) console.log('Loaded '+reqCount+' models in '+elapsed+' seconds');
						onComplete();
					}
				}, onProgress, function(){//onError 
					var url = xhr.target.responseURL || '';
					req.error = 'Error loading file '+url;
				});
			};
			loadModel(req, i);
		}
	}

	function onProgress(xhr){
		if (xhr.lengthComputable && xhr.target.responseURL) {
			//Skip progress log if no xhr url, meaning it's a local file.
			var percentComplete = xhr.loaded / xhr.total * 100;
			var filename = xhr.target.responseURL.split('/').pop();
			if (TRACE) console.log('...'+filename+' '+Math.round(percentComplete,2)+'% downloaded');
		}
	}

	return {
		init: init,
		load: load,
		LoadRequest: LoadRequest,
	};

}());<|MERGE_RESOLUTION|>--- conflicted
+++ resolved
@@ -3,18 +3,10 @@
 
 
 altspace.utilities.multiloader = (function(){
-<<<<<<< HEAD
-  var loader;
-  var TRACE;
-  var baseUrl = '';
-  var crossOrigin = '';//assigned to THREE.MTLLoader.crossOrigin
-=======
-
 	var loader;
 	var TRACE;
 	var baseUrl = '';
 	var crossOrigin = '';//assigned to THREE.MTLLoader.crossOrigin
->>>>>>> b5b553f2
 
 	function LoadRequest(){
 		//To create loadRequst: new MultiLoader.LoadRequest()
@@ -42,17 +34,10 @@
 		if (p.baseUrl) baseUrl = p.baseUrl;
 		if (baseUrl.slice(-1) !== '/') baseUrl += '/';
 
-<<<<<<< HEAD
-    loader = new altspace.utilities.shims.OBJMTLLoader();
-    loader.crossOrigin = crossOrigin;
-    if (TRACE) console.log('MultiLoader initialized with params', params);
-  }
-=======
-		loader = new THREE.OBJMTLLoader();
+		loader = new altspace.utilities.shims.OBJMTLLoader();
 		loader.crossOrigin = crossOrigin;
 		if (TRACE) console.log('MultiLoader initialized with params', params);
 	}
->>>>>>> b5b553f2
 
 	function load(loadRequest, onComplete){
 		var req = loadRequest;
