<<<<<<< HEAD
(function e(t,n,r){function s(o,u){if(!n[o]){if(!t[o]){var a=typeof require=="function"&&require;if(!u&&a)return a(o,!0);if(i)return i(o,!0);var f=new Error("Cannot find module '"+o+"'");throw f.code="MODULE_NOT_FOUND",f}var l=n[o]={exports:{}};t[o][0].call(l.exports,function(e){var n=t[o][1][e];return s(n?n:e)},l,l.exports,e,t,n,r)}return n[o].exports}var i=typeof require=="function"&&require;for(var o=0;o<r.length;o++)s(r[o]);return s})({1:[function(require,module,exports){
module.exports = { "default": require("core-js/library/fn/object/define-property"), __esModule: true };
},{"core-js/library/fn/object/define-property":4}],2:[function(require,module,exports){
"use strict";

exports["default"] = function (instance, Constructor) {
  if (!(instance instanceof Constructor)) {
    throw new TypeError("Cannot call a class as a function");
  }
};

exports.__esModule = true;
},{}],3:[function(require,module,exports){
"use strict";

var _Object$defineProperty = require("babel-runtime/core-js/object/define-property")["default"];

exports["default"] = (function () {
  function defineProperties(target, props) {
    for (var i = 0; i < props.length; i++) {
      var descriptor = props[i];
      descriptor.enumerable = descriptor.enumerable || false;
      descriptor.configurable = true;
      if ("value" in descriptor) descriptor.writable = true;

      _Object$defineProperty(target, descriptor.key, descriptor);
    }
  }

  return function (Constructor, protoProps, staticProps) {
    if (protoProps) defineProperties(Constructor.prototype, protoProps);
    if (staticProps) defineProperties(Constructor, staticProps);
    return Constructor;
  };
})();

exports.__esModule = true;
},{"babel-runtime/core-js/object/define-property":1}],4:[function(require,module,exports){
var $ = require('../../modules/$');
module.exports = function defineProperty(it, key, desc){
  return $.setDesc(it, key, desc);
};
},{"../../modules/$":5}],5:[function(require,module,exports){
var $Object = Object;
module.exports = {
  create:     $Object.create,
  getProto:   $Object.getPrototypeOf,
  isEnum:     {}.propertyIsEnumerable,
  getDesc:    $Object.getOwnPropertyDescriptor,
  setDesc:    $Object.defineProperty,
  setDescs:   $Object.defineProperties,
  getKeys:    $Object.keys,
  getNames:   $Object.getOwnPropertyNames,
  getSymbols: $Object.getOwnPropertySymbols,
  each:       [].forEach
};
},{}],6:[function(require,module,exports){
'use strict';

var _createClass = require('babel-runtime/helpers/create-class')['default'];

var _classCallCheck = require('babel-runtime/helpers/class-call-check')['default'];

if (!window.altspace) {
    window.altspace = {};
}
if (!window.altspace.utilities) {
    window.altspace.utilities = {};
}
if (!window.altspace.utilities.shims) {
    window.altspace.utilities.shims = {};
}

var OBJMTLLoader = (function () {
    function OBJMTLLoader() {
        _classCallCheck(this, OBJMTLLoader);
    }

    _createClass(OBJMTLLoader, [{
        key: 'load',
        value: function load(objFile, mtlFile, callback) {
            var mtlLoader = new THREE.MTLLoader();
            var baseUrl = mtlFile.split('/').slice(0, -1).join('/');
            mtlLoader.setBaseUrl(baseUrl + '/');
            mtlLoader.load(mtlFile, function (materials) {
                var objLoader = new THREE.OBJLoader();
                objLoader.setMaterials(materials);
                objLoader.load(objFile, callback);
            });
        }
    }]);

    return OBJMTLLoader;
})();

window.altspace.utilities.shims.OBJMTLLoader = OBJMTLLoader;
},{"babel-runtime/helpers/class-call-check":2,"babel-runtime/helpers/create-class":3}]},{},[6]);

/*!Please JS v0.4.2, Jordan Checkman 2014, Checkman.io, MIT License, Have fun.*/
!function(e,r,a){"function"==typeof define&&define.amd?define([],a):"object"==typeof exports?module.exports=a():r[e]=a()}("Please",this,function(){"use strict";function e(){function e(e,r,a){var o=Math.random;return a instanceof l&&(o=a.random),Math.floor(o()*(r-e+1))+e}function r(e,r,a){var o=Math.random;return a instanceof l&&(o=a.random),o()*(r-e)+e}function a(e,r,a){return Math.max(r,Math.min(e,a))}function o(e,r){var a;switch(e){case"hex":for(a=0;a<r.length;a++)r[a]=F.HSV_to_HEX(r[a]);break;case"rgb":for(a=0;a<r.length;a++)r[a]=F.HSV_to_RGB(r[a]);break;case"rgb-string":for(a=0;a<r.length;a++){var o=F.HSV_to_RGB(r[a]);r[a]="rgb("+o.r+","+o.g+","+o.b+")"}break;case"hsv":break;default:console.error("Format not recognized.")}return r}function n(e){var r=F.HSV_to_RGB(e),a=(299*r.r+587*r.g+114*r.b)/1e3;return a>=128?"dark":"light"}function t(e){var r={};for(var a in e)e.hasOwnProperty(a)&&(r[a]=e[a]);return r}function l(e){function r(){o=(o+1)%256,n=(n+a[o])%256;var e=a[o];return a[o]=a[n],a[n]=e,a[(a[o]+a[n])%256]}for(var a=[],o=0,n=0,t=0;256>t;t++)a[t]=t;for(var l=0,F=0;256>l;l++){F=(F+a[l]+e.charCodeAt(l%e.length))%256;var s=a[l];a[l]=a[F],a[F]=s}this.random=function(){for(var e=0,a=0,o=1;8>e;e++)a+=r()*o,o*=256;return a/0x10000000000000000}}var F={},s={aliceblue:"F0F8FF",antiquewhite:"FAEBD7",aqua:"00FFFF",aquamarine:"7FFFD4",azure:"F0FFFF",beige:"F5F5DC",bisque:"FFE4C4",black:"000000",blanchedalmond:"FFEBCD",blue:"0000FF",blueviolet:"8A2BE2",brown:"A52A2A",burlywood:"DEB887",cadetblue:"5F9EA0",chartreuse:"7FFF00",chocolate:"D2691E",coral:"FF7F50",cornflowerblue:"6495ED",cornsilk:"FFF8DC",crimson:"DC143C",cyan:"00FFFF",darkblue:"00008B",darkcyan:"008B8B",darkgoldenrod:"B8860B",darkgray:"A9A9A9",darkgrey:"A9A9A9",darkgreen:"006400",darkkhaki:"BDB76B",darkmagenta:"8B008B",darkolivegreen:"556B2F",darkorange:"FF8C00",darkorchid:"9932CC",darkred:"8B0000",darksalmon:"E9967A",darkseagreen:"8FBC8F",darkslateblue:"483D8B",darkslategray:"2F4F4F",darkslategrey:"2F4F4F",darkturquoise:"00CED1",darkviolet:"9400D3",deeppink:"FF1493",deepskyblue:"00BFFF",dimgray:"696969",dimgrey:"696969",dodgerblue:"1E90FF",firebrick:"B22222",floralwhite:"FFFAF0",forestgreen:"228B22",fuchsia:"FF00FF",gainsboro:"DCDCDC",ghostwhite:"F8F8FF",gold:"FFD700",goldenrod:"DAA520",gray:"808080",grey:"808080",green:"008000",greenyellow:"ADFF2F",honeydew:"F0FFF0",hotpink:"FF69B4",indianred:"CD5C5C",indigo:"4B0082",ivory:"FFFFF0",khaki:"F0E68C",lavender:"E6E6FA",lavenderblush:"FFF0F5",lawngreen:"7CFC00",lemonchiffon:"FFFACD",lightblue:"ADD8E6",lightcoral:"F08080",lightcyan:"E0FFFF",lightgoldenrodyellow:"FAFAD2",lightgray:"D3D3D3",lightgrey:"D3D3D3",lightgreen:"90EE90",lightpink:"FFB6C1",lightsalmon:"FFA07A",lightseagreen:"20B2AA",lightskyblue:"87CEFA",lightslategray:"778899",lightslategrey:"778899",lightsteelblue:"B0C4DE",lightyellow:"FFFFE0",lime:"00FF00",limegreen:"32CD32",linen:"FAF0E6",magenta:"FF00FF",maroon:"800000",mediumaquamarine:"66CDAA",mediumblue:"0000CD",mediumorchid:"BA55D3",mediumpurple:"9370D8",mediumseagreen:"3CB371",mediumslateblue:"7B68EE",mediumspringgreen:"00FA9A",mediumturquoise:"48D1CC",mediumvioletred:"C71585",midnightblue:"191970",mintcream:"F5FFFA",mistyrose:"FFE4E1",moccasin:"FFE4B5",navajowhite:"FFDEAD",navy:"000080",oldlace:"FDF5E6",olive:"808000",olivedrab:"6B8E23",orange:"FFA500",orangered:"FF4500",orchid:"DA70D6",palegoldenrod:"EEE8AA",palegreen:"98FB98",paleturquoise:"AFEEEE",palevioletred:"D87093",papayawhip:"FFEFD5",peachpuff:"FFDAB9",peru:"CD853F",pink:"FFC0CB",plum:"DDA0DD",powderblue:"B0E0E6",purple:"800080",rebeccapurple:"663399",red:"FF0000",rosybrown:"BC8F8F",royalblue:"4169E1",saddlebrown:"8B4513",salmon:"FA8072",sandybrown:"F4A460",seagreen:"2E8B57",seashell:"FFF5EE",sienna:"A0522D",silver:"C0C0C0",skyblue:"87CEEB",slateblue:"6A5ACD",slategray:"708090",slategrey:"708090",snow:"FFFAFA",springgreen:"00FF7F",steelblue:"4682B4",tan:"D2B48C",teal:"008080",thistle:"D8BFD8",tomato:"FF6347",turquoise:"40E0D0",violet:"EE82EE",wheat:"F5DEB3",white:"FFFFFF",whitesmoke:"F5F5F5",yellow:"FFFF00",yellowgreen:"9ACD32"},i=.618033988749895,u={hue:null,saturation:null,value:null,base_color:"",greyscale:!1,grayscale:!1,golden:!0,full_random:!1,colors_returned:1,format:"hex",seed:null},c={scheme_type:"analogous",format:"hex"},h={golden:!1,format:"hex"};return F.NAME_to_HEX=function(e){return e=e.toLowerCase(),e in s?s[e]:(console.error("Color name not recognized."),void 0)},F.NAME_to_RGB=function(e){return F.HEX_to_RGB(F.NAME_to_HEX(e))},F.NAME_to_HSV=function(e){return F.HEX_to_HSV(F.NAME_to_HEX(e))},F.HEX_to_RGB=function(e){var r=/^#?([a-f\d])([a-f\d])([a-f\d])$/i;e=e.replace(r,function(e,r,a,o){return r+r+a+a+o+o});var a=/^#?([a-f\d]{2})([a-f\d]{2})([a-f\d]{2})$/i.exec(e);return a?{r:parseInt(a[1],16),g:parseInt(a[2],16),b:parseInt(a[3],16)}:null},F.RGB_to_HEX=function(e){return"#"+((1<<24)+(e.r<<16)+(e.g<<8)+e.b).toString(16).slice(1)},F.HSV_to_RGB=function(e){var r,a,o,n,t,l,F,s,i=e.h,u=e.s,c=e.v;if(0===u)return{r:c,g:c,b:c};switch(i/=60,n=Math.floor(i),t=i-n,l=c*(1-u),F=c*(1-u*t),s=c*(1-u*(1-t)),n){case 0:r=c,a=s,o=l;break;case 1:r=F,a=c,o=l;break;case 2:r=l,a=c,o=s;break;case 3:r=l,a=F,o=c;break;case 4:r=s,a=l,o=c;break;case 5:r=c,a=l,o=F}return{r:Math.floor(255*r),g:Math.floor(255*a),b:Math.floor(255*o)}},F.RGB_to_HSV=function(e){var r=e.r/255,a=e.g/255,o=e.b/255,n=0,t=0,l=0,F=Math.min(r,Math.min(a,o)),s=Math.max(r,Math.max(a,o));if(F===s)return l=F,{h:0,s:0,v:l};var i=r===F?a-o:o===F?r-a:o-r,u=r===F?3:o===F?1:5;return n=60*(u-i/(s-F)),t=(s-F)/s,l=s,{h:n,s:t,v:l}},F.HSV_to_HEX=function(e){return F.RGB_to_HEX(F.HSV_to_RGB(e))},F.HEX_to_HSV=function(e){return F.RGB_to_HSV(F.HEX_to_RGB(e))},F.make_scheme=function(e,r){function n(e){return{h:e.h,s:e.s,v:e.v}}var l,F,s,i,u,h=t(c);if(null!==r)for(var d in r)r.hasOwnProperty(d)&&(h[d]=r[d]);var g=[e];switch(h.scheme_type.toLowerCase()){case"monochromatic":case"mono":for(u=1;2>=u;u++)l=n(e),s=l.s+.1*u,s=a(s,0,1),i=l.v+.1*u,i=a(i,0,1),l.s=s,l.v=i,g.push(l);for(u=1;2>=u;u++)l=n(e),s=l.s-.1*u,s=a(s,0,1),i=l.v-.1*u,i=a(i,0,1),l.s=s,l.v=i,g.push(l);break;case"complementary":case"complement":case"comp":l=n(e),l.h=(l.h+180)%360,g.push(l);break;case"split-complementary":case"split-complement":case"split":l=n(e),l.h=(l.h+165)%360,g.push(l),l=n(e),l.h=Math.abs((l.h-165)%360),g.push(l);break;case"double-complementary":case"double-complement":case"double":l=n(e),l.h=(l.h+180)%360,g.push(l),l.h=(l.h+30)%360,F=n(l),g.push(l),l.h=(l.h+180)%360,g.push(F);break;case"analogous":case"ana":for(u=1;5>=u;u++)l=n(e),l.h=(l.h+20*u)%360,g.push(l);break;case"triadic":case"triad":case"tri":for(u=1;3>u;u++)l=n(e),l.h=(l.h+120*u)%360,g.push(l);break;default:console.error("Color scheme not recognized.")}return o(h.format.toLowerCase(),g),g},F.make_color=function(n){var s=[],c=t(u),h=null;if(null!==n)for(var d in n)n.hasOwnProperty(d)&&(c[d]=n[d]);var g=null;"string"==typeof c.seed&&(g=new l(c.seed)),c.base_color.length>0&&(h=c.base_color.match(/^#?([0-9a-f]{3})([0-9a-f]{3})?$/i)?F.HEX_to_HSV(c.base_color):F.NAME_to_HSV(c.base_color));for(var m=0;m<c.colors_returned;m++){var f,E,b,p=e(0,360,g);null!==h?(f=a(e(h.h-5,h.h+5,g),0,360),E=0===h.s?0:r(.4,.85,g),b=r(.4,.85,g),s.push({h:f,s:E,v:b})):(f=c.greyscale===!0||c.grayscale===!0?0:c.golden===!0?(p+p/i)%360:null===c.hue||c.full_random===!0?p:a(c.hue,0,360),E=c.greyscale===!0||c.grayscale===!0?0:c.full_random===!0?r(0,1,g):null===c.saturation?.4:a(c.saturation,0,1),b=c.full_random===!0?r(0,1,g):c.greyscale===!0||c.grayscale===!0?r(.15,.75,g):null===c.value?.75:a(c.value,0,1),s.push({h:f,s:E,v:b}))}return o(c.format.toLowerCase(),s),s},F.make_contrast=function(e,r){var l=t(h);if(null!==r)for(var s in r)r.hasOwnProperty(s)&&(l[s]=r[s]);var u,c,d=n(e);if(l.golden===!0)c=e.h*(1+i)%360;else{var g=F.make_scheme(e,{scheme_type:"complementary",format:"hsv"})[1];c=a(g.h-30,0,360)}var m;return"dark"===d?m=a(e.v-.25,0,1):"light"===d&&(m=a(e.v+.25,0,1)),u=[{h:c,s:e.s,v:m}],o(l.format.toLowerCase(),u),u[0]},F}return e()});
/*!
 * Lightweight URL manipulation with JavaScript
 * This library is independent of any other libraries and has pretty simple interface
 * and lightweight code-base.
 * Some ideas of query string parsing had been taken from Jan Wolter
 * @see http://unixpapa.com/js/querystring.html
 * 
 * @license MIT
 * @author Mykhailo Stadnyk <mikhus@gmail.com>
 */
; var Url = (function() {
	"use strict";

	var
		// mapping between what we want and <a> element properties
		map = {
			protocol : 'protocol',
			host     : 'hostname',
			port     : 'port',
			path     : 'pathname',
			query    : 'search',
			hash     : 'hash'
		},

		/**
		 * default ports as defined by http://url.spec.whatwg.org/#default-port
		 * We need them to fix IE behavior, @see https://github.com/Mikhus/jsurl/issues/2
		 */
		defaultPorts = {
			"ftp"    : 21,
			"gopher" : 70,
			"http"   : 80,
			"https"  : 443,
			"ws"     : 80,
			"wss"    : 443
		},

		parse = function( self, url) {
			var
				d      = document,
				link   = d.createElement( 'a'),
				url    = url || d.location.href,
				auth   = url.match( /\/\/(.*?)(?::(.*?))?@/) || []
			;

			link.href = url;

			for (var i in map) {
				self[i] = link[map[i]] || '';
			}

			// fix-up some parts
			self.protocol = self.protocol.replace( /:$/, '');
			self.query    = self.query.replace( /^\?/, '');
			self.hash     = self.hash.replace( /^#/, '');
			self.user     = auth[1] || '';
			self.pass     = auth[2] || '';
			self.port     = (defaultPorts[self.protocol] == self.port || self.port == 0) ? '' : self.port; // IE fix, Android browser fix

			if (!self.protocol && !/^([a-z]+:)?\/\//.test( url)) { // is IE and path is relative
				var
					base     = new Url( d.location.href.match(/(.*\/)/)[0]),
					basePath = base.path.split( '/'),
					selfPath = self.path.split( '/')
				;

				basePath.pop();

				for (var i = 0, props = ['protocol','user','pass','host','port'], s = props.length; i < s; i++) {
					self[props[i]] = base[props[i]];
				}

				while (selfPath[0] == '..') { // skip all "../
					basePath.pop();
					selfPath.shift();
				}

				self.path = (url.substring(0, 1) != '/' ? basePath.join( '/') : '') + '/' + selfPath.join( '/');
			}

			else {
				// fix absolute URL's path in IE
				self.path = self.path.replace( /^\/?/, '/');
			}

			parseQs( self);
		},
		
		decode = function(s) {
			s = s.replace( /\+/g, ' ');

			s = s.replace( /%([ef][0-9a-f])%([89ab][0-9a-f])%([89ab][0-9a-f])/gi,
				function( code, hex1, hex2, hex3) {
					var
						n1 = parseInt( hex1, 16) - 0xE0,
						n2 = parseInt( hex2, 16) - 0x80
					;
	
					if (n1 == 0 && n2 < 32) {
						return code;
					}
	
					var
						n3 = parseInt( hex3, 16) - 0x80,
						n = (n1 << 12) + (n2 << 6) + n3
					;
	
					if (n > 0xFFFF) {
						return code;
					}
	
					return String.fromCharCode( n);
				}
			);

			s = s.replace( /%([cd][0-9a-f])%([89ab][0-9a-f])/gi,
				function( code, hex1, hex2) {
					var n1 = parseInt(hex1, 16) - 0xC0;
	
					if (n1 < 2) {
						return code;
					}
	
					var n2 = parseInt(hex2, 16) - 0x80;
	
					return String.fromCharCode( (n1 << 6) + n2);
				}
			);

			s = s.replace( /%([0-7][0-9a-f])/gi,
				function( code, hex) {
					return String.fromCharCode( parseInt(hex, 16));
				}
			);

			return s;
		},

		parseQs = function( self) {
			var qs = self.query;

			self.query = new (function( qs) {
				var re = /([^=&]+)(=([^&]*))?/g, match;

				while ((match = re.exec( qs))) {
					var
						key = decodeURIComponent(match[1].replace(/\+/g, ' ')),
						value = match[3] ? decode(match[3]) : ''
					;

					if (this[key] != null) {
						if (!(this[key] instanceof Array)) {
							this[key] = [this[key]];
						}
=======
>>>>>>> b5b553f2

(function(root, factory) {
  if (typeof define === 'function' && define.amd) {
    define(["three"], factory);
  } else if (typeof exports === 'object') {
    module.exports = factory(require('three'));
  } else {
    root.altspace = factory(root.THREE);
  }
}(this, function(THREE) {

(function e(t,n,r){function s(o,u){if(!n[o]){if(!t[o]){var a=typeof require=="function"&&require;if(!u&&a)return a(o,!0);if(i)return i(o,!0);var f=new Error("Cannot find module '"+o+"'");throw f.code="MODULE_NOT_FOUND",f}var l=n[o]={exports:{}};t[o][0].call(l.exports,function(e){var n=t[o][1][e];return s(n?n:e)},l,l.exports,e,t,n,r)}return n[o].exports}var i=typeof require=="function"&&require;for(var o=0;o<r.length;o++)s(r[o]);return s})({1:[function(require,module,exports){
(function (global){
/**
 * lodash 3.0.1 (Custom Build) <https://lodash.com/>
 * Build: `lodash modularize exports="npm" -o ./`
 * Copyright 2012-2016 The Dojo Foundation <http://dojofoundation.org/>
 * Based on Underscore.js 1.8.3 <http://underscorejs.org/LICENSE>
 * Copyright 2009-2016 Jeremy Ashkenas, DocumentCloud and Investigative Reporters & Editors
 * Available under MIT license <https://lodash.com/license>
 */

/** Used to determine if values are of the language type `Object`. */
var objectTypes = {
  'function': true,
  'object': true
};

/** Detect free variable `exports`. */
var freeExports = (objectTypes[typeof exports] && exports && !exports.nodeType)
  ? exports
  : undefined;

/** Detect free variable `module`. */
var freeModule = (objectTypes[typeof module] && module && !module.nodeType)
  ? module
  : undefined;

/** Detect free variable `global` from Node.js. */
var freeGlobal = checkGlobal(freeExports && freeModule && typeof global == 'object' && global);

/** Detect free variable `self`. */
var freeSelf = checkGlobal(objectTypes[typeof self] && self);

/** Detect free variable `window`. */
var freeWindow = checkGlobal(objectTypes[typeof window] && window);

/** Detect `this` as the global object. */
var thisGlobal = checkGlobal(objectTypes[typeof this] && this);

/**
 * Used as a reference to the global object.
 *
 * The `this` value is used if it's the global object to avoid Greasemonkey's
 * restricted `window` object, otherwise the `window` object is used.
 */
var root = freeGlobal ||
  ((freeWindow !== (thisGlobal && thisGlobal.window)) && freeWindow) ||
    freeSelf || thisGlobal || Function('return this')();

/**
 * Checks if `value` is a global object.
 *
 * @private
 * @param {*} value The value to check.
 * @returns {null|Object} Returns `value` if it's a global object, else `null`.
 */
function checkGlobal(value) {
  return (value && value.Object === Object) ? value : null;
}

module.exports = root;

}).call(this,typeof global !== "undefined" ? global : typeof self !== "undefined" ? self : typeof window !== "undefined" ? window : {})
},{}],2:[function(require,module,exports){
(function (global){
/**
 * lodash 4.1.2 (Custom Build) <https://lodash.com/>
 * Build: `lodash modularize exports="npm" -o ./`
 * Copyright jQuery Foundation and other contributors <https://jquery.org/>
 * Released under MIT license <https://lodash.com/license>
 * Based on Underscore.js 1.8.3 <http://underscorejs.org/LICENSE>
 * Copyright Jeremy Ashkenas, DocumentCloud and Investigative Reporters & Editors
 */

/** Used as the size to enable large array optimizations. */
var LARGE_ARRAY_SIZE = 200;

/** Used to stand-in for `undefined` hash values. */
var HASH_UNDEFINED = '__lodash_hash_undefined__';

/** `Object#toString` result references. */
var funcTag = '[object Function]',
    genTag = '[object GeneratorFunction]';

/** Used to match `RegExp` [syntax characters](http://ecma-international.org/ecma-262/6.0/#sec-patterns). */
var reRegExpChar = /[\\^$.*+?()[\]{}|]/g;

/** Used to detect host constructors (Safari). */
var reIsHostCtor = /^\[object .+?Constructor\]$/;

/** Used to determine if values are of the language type `Object`. */
var objectTypes = {
  'function': true,
  'object': true
};

/** Detect free variable `exports`. */
var freeExports = (objectTypes[typeof exports] && exports && !exports.nodeType)
  ? exports
  : undefined;

/** Detect free variable `module`. */
var freeModule = (objectTypes[typeof module] && module && !module.nodeType)
  ? module
  : undefined;

/** Detect free variable `global` from Node.js. */
var freeGlobal = checkGlobal(freeExports && freeModule && typeof global == 'object' && global);

/** Detect free variable `self`. */
var freeSelf = checkGlobal(objectTypes[typeof self] && self);

/** Detect free variable `window`. */
var freeWindow = checkGlobal(objectTypes[typeof window] && window);

/** Detect `this` as the global object. */
var thisGlobal = checkGlobal(objectTypes[typeof this] && this);

/**
 * Used as a reference to the global object.
 *
 * The `this` value is used if it's the global object to avoid Greasemonkey's
 * restricted `window` object, otherwise the `window` object is used.
 */
var root = freeGlobal ||
  ((freeWindow !== (thisGlobal && thisGlobal.window)) && freeWindow) ||
    freeSelf || thisGlobal || Function('return this')();

/**
 * Checks if `value` is a global object.
 *
 * @private
 * @param {*} value The value to check.
 * @returns {null|Object} Returns `value` if it's a global object, else `null`.
 */
function checkGlobal(value) {
  return (value && value.Object === Object) ? value : null;
}

/**
 * Checks if `value` is a host object in IE < 9.
 *
 * @private
 * @param {*} value The value to check.
 * @returns {boolean} Returns `true` if `value` is a host object, else `false`.
 */
function isHostObject(value) {
  // Many host objects are `Object` objects that can coerce to strings
  // despite having improperly defined `toString` methods.
  var result = false;
  if (value != null && typeof value.toString != 'function') {
    try {
      result = !!(value + '');
    } catch (e) {}
  }
  return result;
}

/** Used for built-in method references. */
var arrayProto = Array.prototype,
    objectProto = Object.prototype;

/** Used to resolve the decompiled source of functions. */
var funcToString = Function.prototype.toString;

/** Used to check objects for own properties. */
var hasOwnProperty = objectProto.hasOwnProperty;

/**
 * Used to resolve the [`toStringTag`](http://ecma-international.org/ecma-262/6.0/#sec-object.prototype.tostring)
 * of values.
 */
var objectToString = objectProto.toString;

/** Used to detect if a method is native. */
var reIsNative = RegExp('^' +
  funcToString.call(hasOwnProperty).replace(reRegExpChar, '\\$&')
  .replace(/hasOwnProperty|(function).*?(?=\\\()| for .+?(?=\\\])/g, '$1.*?') + '$'
);

/** Built-in value references. */
var splice = arrayProto.splice;

/* Built-in method references that are verified to be native. */
var Map = getNative(root, 'Map'),
    nativeCreate = getNative(Object, 'create');

/**
 * Creates an hash object.
 *
 * @private
 * @constructor
 * @returns {Object} Returns the new hash object.
 */
function Hash() {}

/**
 * Removes `key` and its value from the hash.
 *
 * @private
 * @param {Object} hash The hash to modify.
 * @param {string} key The key of the value to remove.
 * @returns {boolean} Returns `true` if the entry was removed, else `false`.
 */
function hashDelete(hash, key) {
  return hashHas(hash, key) && delete hash[key];
}

<<<<<<< HEAD
window.altspace = window.altspace || {};
window.altspace.utilities = window.altspace.utilities || {};


altspace.utilities.multiloader = (function(){
  var loader;
  var TRACE;
  var baseUrl = '';
  var crossOrigin = '';//assigned to THREE.MTLLoader.crossOrigin
=======
/**
 * Gets the hash value for `key`.
 *
 * @private
 * @param {Object} hash The hash to query.
 * @param {string} key The key of the value to get.
 * @returns {*} Returns the entry value.
 */
function hashGet(hash, key) {
  if (nativeCreate) {
    var result = hash[key];
    return result === HASH_UNDEFINED ? undefined : result;
  }
  return hasOwnProperty.call(hash, key) ? hash[key] : undefined;
}
>>>>>>> b5b553f2

/**
 * Checks if a hash value for `key` exists.
 *
 * @private
 * @param {Object} hash The hash to query.
 * @param {string} key The key of the entry to check.
 * @returns {boolean} Returns `true` if an entry for `key` exists, else `false`.
 */
function hashHas(hash, key) {
  return nativeCreate ? hash[key] !== undefined : hasOwnProperty.call(hash, key);
}

/**
 * Sets the hash `key` to `value`.
 *
 * @private
 * @param {Object} hash The hash to modify.
 * @param {string} key The key of the value to set.
 * @param {*} value The value to set.
 */
function hashSet(hash, key, value) {
  hash[key] = (nativeCreate && value === undefined) ? HASH_UNDEFINED : value;
}

// Avoid inheriting from `Object.prototype` when possible.
Hash.prototype = nativeCreate ? nativeCreate(null) : objectProto;

/**
 * Creates a map cache object to store key-value pairs.
 *
 * @private
 * @constructor
 * @param {Array} [values] The values to cache.
 */
function MapCache(values) {
  var index = -1,
      length = values ? values.length : 0;

  this.clear();
  while (++index < length) {
    var entry = values[index];
    this.set(entry[0], entry[1]);
  }
}

/**
 * Removes all key-value entries from the map.
 *
 * @private
 * @name clear
 * @memberOf MapCache
 */
function mapClear() {
  this.__data__ = {
    'hash': new Hash,
    'map': Map ? new Map : [],
    'string': new Hash
  };
}

<<<<<<< HEAD
    loader = new altspace.utilities.shims.OBJMTLLoader();
    loader.crossOrigin = crossOrigin;
    if (TRACE) console.log('MultiLoader initialized with params', params);
=======
/**
 * Removes `key` and its value from the map.
 *
 * @private
 * @name delete
 * @memberOf MapCache
 * @param {string} key The key of the value to remove.
 * @returns {boolean} Returns `true` if the entry was removed, else `false`.
 */
function mapDelete(key) {
  var data = this.__data__;
  if (isKeyable(key)) {
    return hashDelete(typeof key == 'string' ? data.string : data.hash, key);
>>>>>>> b5b553f2
  }
  return Map ? data.map['delete'](key) : assocDelete(data.map, key);
}

/**
 * Gets the map value for `key`.
 *
 * @private
 * @name get
 * @memberOf MapCache
 * @param {string} key The key of the value to get.
 * @returns {*} Returns the entry value.
 */
function mapGet(key) {
  var data = this.__data__;
  if (isKeyable(key)) {
    return hashGet(typeof key == 'string' ? data.string : data.hash, key);
  }
  return Map ? data.map.get(key) : assocGet(data.map, key);
}

/**
 * Checks if a map value for `key` exists.
 *
 * @private
 * @name has
 * @memberOf MapCache
 * @param {string} key The key of the entry to check.
 * @returns {boolean} Returns `true` if an entry for `key` exists, else `false`.
 */
function mapHas(key) {
  var data = this.__data__;
  if (isKeyable(key)) {
    return hashHas(typeof key == 'string' ? data.string : data.hash, key);
  }
  return Map ? data.map.has(key) : assocHas(data.map, key);
}

/**
 * Sets the map `key` to `value`.
 *
 * @private
 * @name set
 * @memberOf MapCache
 * @param {string} key The key of the value to set.
 * @param {*} value The value to set.
 * @returns {Object} Returns the map cache instance.
 */
function mapSet(key, value) {
  var data = this.__data__;
  if (isKeyable(key)) {
    hashSet(typeof key == 'string' ? data.string : data.hash, key, value);
  } else if (Map) {
    data.map.set(key, value);
  } else {
    assocSet(data.map, key, value);
  }
  return this;
}

// Add methods to `MapCache`.
MapCache.prototype.clear = mapClear;
MapCache.prototype['delete'] = mapDelete;
MapCache.prototype.get = mapGet;
MapCache.prototype.has = mapHas;
MapCache.prototype.set = mapSet;

/**
 * Creates a stack cache object to store key-value pairs.
 *
 * @private
 * @constructor
 * @param {Array} [values] The values to cache.
 */
function Stack(values) {
  var index = -1,
      length = values ? values.length : 0;

  this.clear();
  while (++index < length) {
    var entry = values[index];
    this.set(entry[0], entry[1]);
  }
}

/**
 * Removes all key-value entries from the stack.
 *
 * @private
 * @name clear
 * @memberOf Stack
 */
function stackClear() {
  this.__data__ = { 'array': [], 'map': null };
}

/**
 * Removes `key` and its value from the stack.
 *
 * @private
 * @name delete
 * @memberOf Stack
 * @param {string} key The key of the value to remove.
 * @returns {boolean} Returns `true` if the entry was removed, else `false`.
 */
function stackDelete(key) {
  var data = this.__data__,
      array = data.array;

  return array ? assocDelete(array, key) : data.map['delete'](key);
}

/**
 * Gets the stack value for `key`.
 *
 * @private
 * @name get
 * @memberOf Stack
 * @param {string} key The key of the value to get.
 * @returns {*} Returns the entry value.
 */
function stackGet(key) {
  var data = this.__data__,
      array = data.array;

  return array ? assocGet(array, key) : data.map.get(key);
}

/**
 * Checks if a stack value for `key` exists.
 *
 * @private
 * @name has
 * @memberOf Stack
 * @param {string} key The key of the entry to check.
 * @returns {boolean} Returns `true` if an entry for `key` exists, else `false`.
 */
function stackHas(key) {
  var data = this.__data__,
      array = data.array;

  return array ? assocHas(array, key) : data.map.has(key);
}

/**
 * Sets the stack `key` to `value`.
 *
 * @private
 * @name set
 * @memberOf Stack
 * @param {string} key The key of the value to set.
 * @param {*} value The value to set.
 * @returns {Object} Returns the stack cache instance.
 */
function stackSet(key, value) {
  var data = this.__data__,
      array = data.array;

  if (array) {
    if (array.length < (LARGE_ARRAY_SIZE - 1)) {
      assocSet(array, key, value);
    } else {
      data.array = null;
      data.map = new MapCache(array);
    }
  }
  var map = data.map;
  if (map) {
    map.set(key, value);
  }
  return this;
}

// Add methods to `Stack`.
Stack.prototype.clear = stackClear;
Stack.prototype['delete'] = stackDelete;
Stack.prototype.get = stackGet;
Stack.prototype.has = stackHas;
Stack.prototype.set = stackSet;

/**
 * Removes `key` and its value from the associative array.
 *
 * @private
 * @param {Array} array The array to modify.
 * @param {string} key The key of the value to remove.
 * @returns {boolean} Returns `true` if the entry was removed, else `false`.
 */
function assocDelete(array, key) {
  var index = assocIndexOf(array, key);
  if (index < 0) {
    return false;
  }
  var lastIndex = array.length - 1;
  if (index == lastIndex) {
    array.pop();
  } else {
    splice.call(array, index, 1);
  }
  return true;
}

/**
 * Gets the associative array value for `key`.
 *
 * @private
 * @param {Array} array The array to query.
 * @param {string} key The key of the value to get.
 * @returns {*} Returns the entry value.
 */
function assocGet(array, key) {
  var index = assocIndexOf(array, key);
  return index < 0 ? undefined : array[index][1];
}

/**
 * Checks if an associative array value for `key` exists.
 *
 * @private
 * @param {Array} array The array to query.
 * @param {string} key The key of the entry to check.
 * @returns {boolean} Returns `true` if an entry for `key` exists, else `false`.
 */
function assocHas(array, key) {
  return assocIndexOf(array, key) > -1;
}

/**
 * Gets the index at which the `key` is found in `array` of key-value pairs.
 *
 * @private
 * @param {Array} array The array to search.
 * @param {*} key The key to search for.
 * @returns {number} Returns the index of the matched value, else `-1`.
 */
function assocIndexOf(array, key) {
  var length = array.length;
  while (length--) {
    if (eq(array[length][0], key)) {
      return length;
    }
  }
  return -1;
}

/**
 * Sets the associative array `key` to `value`.
 *
 * @private
 * @param {Array} array The array to modify.
 * @param {string} key The key of the value to set.
 * @param {*} value The value to set.
 */
function assocSet(array, key, value) {
  var index = assocIndexOf(array, key);
  if (index < 0) {
    array.push([key, value]);
  } else {
    array[index][1] = value;
  }
}

/**
 * Gets the native function at `key` of `object`.
 *
 * @private
 * @param {Object} object The object to query.
 * @param {string} key The key of the method to get.
 * @returns {*} Returns the function if it's native, else `undefined`.
 */
function getNative(object, key) {
  var value = object[key];
  return isNative(value) ? value : undefined;
}

/**
 * Checks if `value` is suitable for use as unique object key.
 *
 * @private
 * @param {*} value The value to check.
 * @returns {boolean} Returns `true` if `value` is suitable, else `false`.
 */
function isKeyable(value) {
  var type = typeof value;
  return type == 'number' || type == 'boolean' ||
    (type == 'string' && value != '__proto__') || value == null;
}

/**
 * Performs a
 * [`SameValueZero`](http://ecma-international.org/ecma-262/6.0/#sec-samevaluezero)
 * comparison between two values to determine if they are equivalent.
 *
 * @static
 * @memberOf _
 * @since 4.0.0
 * @category Lang
 * @param {*} value The value to compare.
 * @param {*} other The other value to compare.
 * @returns {boolean} Returns `true` if the values are equivalent, else `false`.
 * @example
 *
 * var object = { 'user': 'fred' };
 * var other = { 'user': 'fred' };
 *
 * _.eq(object, object);
 * // => true
 *
 * _.eq(object, other);
 * // => false
 *
 * _.eq('a', 'a');
 * // => true
 *
 * _.eq('a', Object('a'));
 * // => false
 *
 * _.eq(NaN, NaN);
 * // => true
 */
function eq(value, other) {
  return value === other || (value !== value && other !== other);
}

/**
 * Checks if `value` is classified as a `Function` object.
 *
 * @static
 * @memberOf _
 * @since 0.1.0
 * @category Lang
 * @param {*} value The value to check.
 * @returns {boolean} Returns `true` if `value` is correctly classified,
 *  else `false`.
 * @example
 *
 * _.isFunction(_);
 * // => true
 *
 * _.isFunction(/abc/);
 * // => false
 */
function isFunction(value) {
  // The use of `Object#toString` avoids issues with the `typeof` operator
  // in Safari 8 which returns 'object' for typed array and weak map constructors,
  // and PhantomJS 1.9 which returns 'function' for `NodeList` instances.
  var tag = isObject(value) ? objectToString.call(value) : '';
  return tag == funcTag || tag == genTag;
}

/**
 * Checks if `value` is the [language type](https://es5.github.io/#x8) of `Object`.
 * (e.g. arrays, functions, objects, regexes, `new Number(0)`, and `new String('')`)
 *
 * @static
 * @memberOf _
 * @since 0.1.0
 * @category Lang
 * @param {*} value The value to check.
 * @returns {boolean} Returns `true` if `value` is an object, else `false`.
 * @example
 *
 * _.isObject({});
 * // => true
 *
 * _.isObject([1, 2, 3]);
 * // => true
 *
 * _.isObject(_.noop);
 * // => true
 *
 * _.isObject(null);
 * // => false
 */
function isObject(value) {
  var type = typeof value;
  return !!value && (type == 'object' || type == 'function');
}

/**
 * Checks if `value` is object-like. A value is object-like if it's not `null`
 * and has a `typeof` result of "object".
 *
 * @static
 * @memberOf _
 * @since 4.0.0
 * @category Lang
 * @param {*} value The value to check.
 * @returns {boolean} Returns `true` if `value` is object-like, else `false`.
 * @example
 *
 * _.isObjectLike({});
 * // => true
 *
 * _.isObjectLike([1, 2, 3]);
 * // => true
 *
 * _.isObjectLike(_.noop);
 * // => false
 *
 * _.isObjectLike(null);
 * // => false
 */
function isObjectLike(value) {
  return !!value && typeof value == 'object';
}

/**
 * Checks if `value` is a native function.
 *
 * @static
 * @memberOf _
 * @since 3.0.0
 * @category Lang
 * @param {*} value The value to check.
 * @returns {boolean} Returns `true` if `value` is a native function,
 *  else `false`.
 * @example
 *
 * _.isNative(Array.prototype.push);
 * // => true
 *
 * _.isNative(_);
 * // => false
 */
function isNative(value) {
  if (value == null) {
    return false;
  }
  if (isFunction(value)) {
    return reIsNative.test(funcToString.call(value));
  }
  return isObjectLike(value) &&
    (isHostObject(value) ? reIsNative : reIsHostCtor).test(value);
}

module.exports = Stack;

}).call(this,typeof global !== "undefined" ? global : typeof self !== "undefined" ? self : typeof window !== "undefined" ? window : {})
},{}],3:[function(require,module,exports){
/**
 * lodash 4.1.3 (Custom Build) <https://lodash.com/>
 * Build: `lodash modularize exports="npm" -o ./`
 * Copyright jQuery Foundation and other contributors <https://jquery.org/>
 * Released under MIT license <https://lodash.com/license>
 * Based on Underscore.js 1.8.3 <http://underscorejs.org/LICENSE>
 * Copyright Jeremy Ashkenas, DocumentCloud and Investigative Reporters & Editors
 */
var Stack = require('lodash._stack'),
    keys = require('lodash.keys'),
    root = require('lodash._root');

/** Used to compose bitmasks for comparison styles. */
var UNORDERED_COMPARE_FLAG = 1,
    PARTIAL_COMPARE_FLAG = 2;

/** Used as references for various `Number` constants. */
var MAX_SAFE_INTEGER = 9007199254740991;

/** `Object#toString` result references. */
var argsTag = '[object Arguments]',
    arrayTag = '[object Array]',
    boolTag = '[object Boolean]',
    dateTag = '[object Date]',
    errorTag = '[object Error]',
    funcTag = '[object Function]',
    genTag = '[object GeneratorFunction]',
    mapTag = '[object Map]',
    numberTag = '[object Number]',
    objectTag = '[object Object]',
    promiseTag = '[object Promise]',
    regexpTag = '[object RegExp]',
    setTag = '[object Set]',
    stringTag = '[object String]',
    symbolTag = '[object Symbol]',
    weakMapTag = '[object WeakMap]';

var arrayBufferTag = '[object ArrayBuffer]',
    dataViewTag = '[object DataView]',
    float32Tag = '[object Float32Array]',
    float64Tag = '[object Float64Array]',
    int8Tag = '[object Int8Array]',
    int16Tag = '[object Int16Array]',
    int32Tag = '[object Int32Array]',
    uint8Tag = '[object Uint8Array]',
    uint8ClampedTag = '[object Uint8ClampedArray]',
    uint16Tag = '[object Uint16Array]',
    uint32Tag = '[object Uint32Array]';

/** Used to match `RegExp` [syntax characters](http://ecma-international.org/ecma-262/6.0/#sec-patterns). */
var reRegExpChar = /[\\^$.*+?()[\]{}|]/g;

/** Used to detect host constructors (Safari). */
var reIsHostCtor = /^\[object .+?Constructor\]$/;

/** Used to identify `toStringTag` values of typed arrays. */
var typedArrayTags = {};
typedArrayTags[float32Tag] = typedArrayTags[float64Tag] =
typedArrayTags[int8Tag] = typedArrayTags[int16Tag] =
typedArrayTags[int32Tag] = typedArrayTags[uint8Tag] =
typedArrayTags[uint8ClampedTag] = typedArrayTags[uint16Tag] =
typedArrayTags[uint32Tag] = true;
typedArrayTags[argsTag] = typedArrayTags[arrayTag] =
typedArrayTags[arrayBufferTag] = typedArrayTags[boolTag] =
typedArrayTags[dataViewTag] = typedArrayTags[dateTag] =
typedArrayTags[errorTag] = typedArrayTags[funcTag] =
typedArrayTags[mapTag] = typedArrayTags[numberTag] =
typedArrayTags[objectTag] = typedArrayTags[regexpTag] =
typedArrayTags[setTag] = typedArrayTags[stringTag] =
typedArrayTags[weakMapTag] = false;

/**
 * A specialized version of `_.some` for arrays without support for iteratee
 * shorthands.
 *
 * @private
 * @param {Array} array The array to iterate over.
 * @param {Function} predicate The function invoked per iteration.
 * @returns {boolean} Returns `true` if any element passes the predicate check,
 *  else `false`.
 */
function arraySome(array, predicate) {
  var index = -1,
      length = array.length;

  while (++index < length) {
    if (predicate(array[index], index, array)) {
      return true;
    }
  }
  return false;
}

/**
 * Checks if `value` is a host object in IE < 9.
 *
 * @private
 * @param {*} value The value to check.
 * @returns {boolean} Returns `true` if `value` is a host object, else `false`.
 */
function isHostObject(value) {
  // Many host objects are `Object` objects that can coerce to strings
  // despite having improperly defined `toString` methods.
  var result = false;
  if (value != null && typeof value.toString != 'function') {
    try {
      result = !!(value + '');
    } catch (e) {}
  }
  return result;
}

/**
 * Converts `map` to an array.
 *
 * @private
 * @param {Object} map The map to convert.
 * @returns {Array} Returns the converted array.
 */
function mapToArray(map) {
  var index = -1,
      result = Array(map.size);

  map.forEach(function(value, key) {
    result[++index] = [key, value];
  });
  return result;
}

/**
 * Converts `set` to an array.
 *
 * @private
 * @param {Object} set The set to convert.
 * @returns {Array} Returns the converted array.
 */
function setToArray(set) {
  var index = -1,
      result = Array(set.size);

  set.forEach(function(value) {
    result[++index] = value;
  });
  return result;
}

/** Used for built-in method references. */
var objectProto = Object.prototype;

/** Used to resolve the decompiled source of functions. */
var funcToString = Function.prototype.toString;

/** Used to check objects for own properties. */
var hasOwnProperty = objectProto.hasOwnProperty;

/**
 * Used to resolve the [`toStringTag`](http://ecma-international.org/ecma-262/6.0/#sec-object.prototype.tostring)
 * of values.
 */
var objectToString = objectProto.toString;

/** Used to detect if a method is native. */
var reIsNative = RegExp('^' +
  funcToString.call(hasOwnProperty).replace(reRegExpChar, '\\$&')
  .replace(/hasOwnProperty|(function).*?(?=\\\()| for .+?(?=\\\])/g, '$1.*?') + '$'
);

/** Built-in value references. */
var Symbol = root.Symbol,
    Uint8Array = root.Uint8Array;

/* Built-in method references for those with the same name as other `lodash` methods. */
var nativeGetPrototype = Object.getPrototypeOf;

/* Built-in method references that are verified to be native. */
var DataView = getNative(root, 'DataView'),
    Map = getNative(root, 'Map'),
    Promise = getNative(root, 'Promise'),
    Set = getNative(root, 'Set'),
    WeakMap = getNative(root, 'WeakMap');

/** Used to detect maps, sets, and weakmaps. */
var dataViewCtorString = DataView ? (DataView + '') : '',
    mapCtorString = Map ? funcToString.call(Map) : '',
    promiseCtorString = Promise ? funcToString.call(Promise) : '',
    setCtorString = Set ? funcToString.call(Set) : '',
    weakMapCtorString = WeakMap ? funcToString.call(WeakMap) : '';

/** Used to convert symbols to primitives and strings. */
var symbolProto = Symbol ? Symbol.prototype : undefined,
    symbolValueOf = symbolProto ? symbolProto.valueOf : undefined;

/**
 * The base implementation of `_.has` without support for deep paths.
 *
 * @private
 * @param {Object} object The object to query.
 * @param {Array|string} key The key to check.
 * @returns {boolean} Returns `true` if `key` exists, else `false`.
 */
function baseHas(object, key) {
  // Avoid a bug in IE 10-11 where objects with a [[Prototype]] of `null`,
  // that are composed entirely of index properties, return `false` for
  // `hasOwnProperty` checks of them.
  return hasOwnProperty.call(object, key) ||
    (typeof object == 'object' && key in object && getPrototype(object) === null);
}

/**
 * The base implementation of `_.isEqual` which supports partial comparisons
 * and tracks traversed objects.
 *
 * @private
 * @param {*} value The value to compare.
 * @param {*} other The other value to compare.
 * @param {Function} [customizer] The function to customize comparisons.
 * @param {boolean} [bitmask] The bitmask of comparison flags.
 *  The bitmask may be composed of the following flags:
 *     1 - Unordered comparison
 *     2 - Partial comparison
 * @param {Object} [stack] Tracks traversed `value` and `other` objects.
 * @returns {boolean} Returns `true` if the values are equivalent, else `false`.
 */
function baseIsEqual(value, other, customizer, bitmask, stack) {
  if (value === other) {
    return true;
  }
  if (value == null || other == null || (!isObject(value) && !isObjectLike(other))) {
    return value !== value && other !== other;
  }
  return baseIsEqualDeep(value, other, baseIsEqual, customizer, bitmask, stack);
}

/**
 * A specialized version of `baseIsEqual` for arrays and objects which performs
 * deep comparisons and tracks traversed objects enabling objects with circular
 * references to be compared.
 *
 * @private
 * @param {Object} object The object to compare.
 * @param {Object} other The other object to compare.
 * @param {Function} equalFunc The function to determine equivalents of values.
 * @param {Function} [customizer] The function to customize comparisons.
 * @param {number} [bitmask] The bitmask of comparison flags. See `baseIsEqual`
 *  for more details.
 * @param {Object} [stack] Tracks traversed `object` and `other` objects.
 * @returns {boolean} Returns `true` if the objects are equivalent, else `false`.
 */
function baseIsEqualDeep(object, other, equalFunc, customizer, bitmask, stack) {
  var objIsArr = isArray(object),
      othIsArr = isArray(other),
      objTag = arrayTag,
      othTag = arrayTag;

  if (!objIsArr) {
    objTag = getTag(object);
    objTag = objTag == argsTag ? objectTag : objTag;
  }
  if (!othIsArr) {
    othTag = getTag(other);
    othTag = othTag == argsTag ? objectTag : othTag;
  }
  var objIsObj = objTag == objectTag && !isHostObject(object),
      othIsObj = othTag == objectTag && !isHostObject(other),
      isSameTag = objTag == othTag;

  if (isSameTag && !objIsObj) {
    stack || (stack = new Stack);
    return (objIsArr || isTypedArray(object))
      ? equalArrays(object, other, equalFunc, customizer, bitmask, stack)
      : equalByTag(object, other, objTag, equalFunc, customizer, bitmask, stack);
  }
  if (!(bitmask & PARTIAL_COMPARE_FLAG)) {
    var objIsWrapped = objIsObj && hasOwnProperty.call(object, '__wrapped__'),
        othIsWrapped = othIsObj && hasOwnProperty.call(other, '__wrapped__');

    if (objIsWrapped || othIsWrapped) {
      var objUnwrapped = objIsWrapped ? object.value() : object,
          othUnwrapped = othIsWrapped ? other.value() : other;

      stack || (stack = new Stack);
      return equalFunc(objUnwrapped, othUnwrapped, customizer, bitmask, stack);
    }
  }
  if (!isSameTag) {
    return false;
  }
  stack || (stack = new Stack);
  return equalObjects(object, other, equalFunc, customizer, bitmask, stack);
}

/**
 * A specialized version of `baseIsEqualDeep` for arrays with support for
 * partial deep comparisons.
 *
 * @private
 * @param {Array} array The array to compare.
 * @param {Array} other The other array to compare.
 * @param {Function} equalFunc The function to determine equivalents of values.
 * @param {Function} customizer The function to customize comparisons.
 * @param {number} bitmask The bitmask of comparison flags. See `baseIsEqual`
 *  for more details.
 * @param {Object} stack Tracks traversed `array` and `other` objects.
 * @returns {boolean} Returns `true` if the arrays are equivalent, else `false`.
 */
function equalArrays(array, other, equalFunc, customizer, bitmask, stack) {
  var index = -1,
      isPartial = bitmask & PARTIAL_COMPARE_FLAG,
      isUnordered = bitmask & UNORDERED_COMPARE_FLAG,
      arrLength = array.length,
      othLength = other.length;

  if (arrLength != othLength && !(isPartial && othLength > arrLength)) {
    return false;
  }
  // Assume cyclic values are equal.
  var stacked = stack.get(array);
  if (stacked) {
    return stacked == other;
  }
  var result = true;
  stack.set(array, other);

  // Ignore non-index properties.
  while (++index < arrLength) {
    var arrValue = array[index],
        othValue = other[index];

    if (customizer) {
      var compared = isPartial
        ? customizer(othValue, arrValue, index, other, array, stack)
        : customizer(arrValue, othValue, index, array, other, stack);
    }
    if (compared !== undefined) {
      if (compared) {
        continue;
      }
      result = false;
      break;
    }
    // Recursively compare arrays (susceptible to call stack limits).
    if (isUnordered) {
      if (!arraySome(other, function(othValue) {
            return arrValue === othValue ||
              equalFunc(arrValue, othValue, customizer, bitmask, stack);
          })) {
        result = false;
        break;
      }
    } else if (!(
          arrValue === othValue ||
            equalFunc(arrValue, othValue, customizer, bitmask, stack)
        )) {
      result = false;
      break;
    }
  }
  stack['delete'](array);
  return result;
}

/**
 * A specialized version of `baseIsEqualDeep` for comparing objects of
 * the same `toStringTag`.
 *
 * **Note:** This function only supports comparing values with tags of
 * `Boolean`, `Date`, `Error`, `Number`, `RegExp`, or `String`.
 *
 * @private
 * @param {Object} object The object to compare.
 * @param {Object} other The other object to compare.
 * @param {string} tag The `toStringTag` of the objects to compare.
 * @param {Function} equalFunc The function to determine equivalents of values.
 * @param {Function} customizer The function to customize comparisons.
 * @param {number} bitmask The bitmask of comparison flags. See `baseIsEqual`
 *  for more details.
 * @param {Object} stack Tracks traversed `object` and `other` objects.
 * @returns {boolean} Returns `true` if the objects are equivalent, else `false`.
 */
function equalByTag(object, other, tag, equalFunc, customizer, bitmask, stack) {
  switch (tag) {
    case dataViewTag:
      if ((object.byteLength != other.byteLength) ||
          (object.byteOffset != other.byteOffset)) {
        return false;
      }
      object = object.buffer;
      other = other.buffer;

    case arrayBufferTag:
      if ((object.byteLength != other.byteLength) ||
          !equalFunc(new Uint8Array(object), new Uint8Array(other))) {
        return false;
      }
      return true;

    case boolTag:
    case dateTag:
      // Coerce dates and booleans to numbers, dates to milliseconds and
      // booleans to `1` or `0` treating invalid dates coerced to `NaN` as
      // not equal.
      return +object == +other;

    case errorTag:
      return object.name == other.name && object.message == other.message;

    case numberTag:
      // Treat `NaN` vs. `NaN` as equal.
      return (object != +object) ? other != +other : object == +other;

    case regexpTag:
    case stringTag:
      // Coerce regexes to strings and treat strings, primitives and objects,
      // as equal. See https://es5.github.io/#x15.10.6.4 for more details.
      return object == (other + '');

    case mapTag:
      var convert = mapToArray;

    case setTag:
      var isPartial = bitmask & PARTIAL_COMPARE_FLAG;
      convert || (convert = setToArray);

      if (object.size != other.size && !isPartial) {
        return false;
      }
      // Assume cyclic values are equal.
      var stacked = stack.get(object);
      if (stacked) {
        return stacked == other;
      }
      bitmask |= UNORDERED_COMPARE_FLAG;
      stack.set(object, other);

      // Recursively compare objects (susceptible to call stack limits).
      return equalArrays(convert(object), convert(other), equalFunc, customizer, bitmask, stack);

    case symbolTag:
      if (symbolValueOf) {
        return symbolValueOf.call(object) == symbolValueOf.call(other);
      }
  }
  return false;
}

/**
 * A specialized version of `baseIsEqualDeep` for objects with support for
 * partial deep comparisons.
 *
 * @private
 * @param {Object} object The object to compare.
 * @param {Object} other The other object to compare.
 * @param {Function} equalFunc The function to determine equivalents of values.
 * @param {Function} customizer The function to customize comparisons.
 * @param {number} bitmask The bitmask of comparison flags. See `baseIsEqual`
 *  for more details.
 * @param {Object} stack Tracks traversed `object` and `other` objects.
 * @returns {boolean} Returns `true` if the objects are equivalent, else `false`.
 */
function equalObjects(object, other, equalFunc, customizer, bitmask, stack) {
  var isPartial = bitmask & PARTIAL_COMPARE_FLAG,
      objProps = keys(object),
      objLength = objProps.length,
      othProps = keys(other),
      othLength = othProps.length;

  if (objLength != othLength && !isPartial) {
    return false;
  }
  var index = objLength;
  while (index--) {
    var key = objProps[index];
    if (!(isPartial ? key in other : baseHas(other, key))) {
      return false;
    }
  }
  // Assume cyclic values are equal.
  var stacked = stack.get(object);
  if (stacked) {
    return stacked == other;
  }
  var result = true;
  stack.set(object, other);

  var skipCtor = isPartial;
  while (++index < objLength) {
    key = objProps[index];
    var objValue = object[key],
        othValue = other[key];

    if (customizer) {
      var compared = isPartial
        ? customizer(othValue, objValue, key, other, object, stack)
        : customizer(objValue, othValue, key, object, other, stack);
    }
    // Recursively compare objects (susceptible to call stack limits).
    if (!(compared === undefined
          ? (objValue === othValue || equalFunc(objValue, othValue, customizer, bitmask, stack))
          : compared
        )) {
      result = false;
      break;
    }
    skipCtor || (skipCtor = key == 'constructor');
  }
  if (result && !skipCtor) {
    var objCtor = object.constructor,
        othCtor = other.constructor;

    // Non `Object` object instances with different constructors are not equal.
    if (objCtor != othCtor &&
        ('constructor' in object && 'constructor' in other) &&
        !(typeof objCtor == 'function' && objCtor instanceof objCtor &&
          typeof othCtor == 'function' && othCtor instanceof othCtor)) {
      result = false;
    }
  }
  stack['delete'](object);
  return result;
}

/**
 * Gets the native function at `key` of `object`.
 *
 * @private
 * @param {Object} object The object to query.
 * @param {string} key The key of the method to get.
 * @returns {*} Returns the function if it's native, else `undefined`.
 */
function getNative(object, key) {
  var value = object[key];
  return isNative(value) ? value : undefined;
}

/**
 * Gets the `[[Prototype]]` of `value`.
 *
 * @private
 * @param {*} value The value to query.
 * @returns {null|Object} Returns the `[[Prototype]]`.
 */
function getPrototype(value) {
  return nativeGetPrototype(Object(value));
}

/**
 * Gets the `toStringTag` of `value`.
 *
 * @private
 * @param {*} value The value to query.
 * @returns {string} Returns the `toStringTag`.
 */
function getTag(value) {
  return objectToString.call(value);
}

// Fallback for data views, maps, sets, and weak maps in IE 11,
// for data views in Edge, and promises in Node.js.
if ((DataView && getTag(new DataView(new ArrayBuffer(1))) != dataViewTag) ||
    (Map && getTag(new Map) != mapTag) ||
    (Promise && getTag(Promise.resolve()) != promiseTag) ||
    (Set && getTag(new Set) != setTag) ||
    (WeakMap && getTag(new WeakMap) != weakMapTag)) {
  getTag = function(value) {
    var result = objectToString.call(value),
        Ctor = result == objectTag ? value.constructor : null,
        ctorString = typeof Ctor == 'function' ? funcToString.call(Ctor) : '';

    if (ctorString) {
      switch (ctorString) {
        case dataViewCtorString: return dataViewTag;
        case mapCtorString: return mapTag;
        case promiseCtorString: return promiseTag;
        case setCtorString: return setTag;
        case weakMapCtorString: return weakMapTag;
      }
    }
    return result;
  };
}

/**
 * Checks if `value` is classified as an `Array` object.
 *
 * @static
 * @memberOf _
 * @since 0.1.0
 * @type {Function}
 * @category Lang
 * @param {*} value The value to check.
 * @returns {boolean} Returns `true` if `value` is correctly classified,
 *  else `false`.
 * @example
 *
 * _.isArray([1, 2, 3]);
 * // => true
 *
 * _.isArray(document.body.children);
 * // => false
 *
 * _.isArray('abc');
 * // => false
 *
 * _.isArray(_.noop);
 * // => false
 */
var isArray = Array.isArray;

/**
 * Performs a deep comparison between two values to determine if they are
 * equivalent.
 *
 * **Note:** This method supports comparing arrays, array buffers, booleans,
 * date objects, error objects, maps, numbers, `Object` objects, regexes,
 * sets, strings, symbols, and typed arrays. `Object` objects are compared
 * by their own, not inherited, enumerable properties. Functions and DOM
 * nodes are **not** supported.
 *
 * @static
 * @memberOf _
 * @since 0.1.0
 * @category Lang
 * @param {*} value The value to compare.
 * @param {*} other The other value to compare.
 * @returns {boolean} Returns `true` if the values are equivalent,
 *  else `false`.
 * @example
 *
 * var object = { 'user': 'fred' };
 * var other = { 'user': 'fred' };
 *
 * _.isEqual(object, other);
 * // => true
 *
 * object === other;
 * // => false
 */
function isEqual(value, other) {
  return baseIsEqual(value, other);
}

/**
 * Checks if `value` is classified as a `Function` object.
 *
 * @static
 * @memberOf _
 * @since 0.1.0
 * @category Lang
 * @param {*} value The value to check.
 * @returns {boolean} Returns `true` if `value` is correctly classified,
 *  else `false`.
 * @example
 *
 * _.isFunction(_);
 * // => true
 *
 * _.isFunction(/abc/);
 * // => false
 */
function isFunction(value) {
  // The use of `Object#toString` avoids issues with the `typeof` operator
  // in Safari 8 which returns 'object' for typed array and weak map constructors,
  // and PhantomJS 1.9 which returns 'function' for `NodeList` instances.
  var tag = isObject(value) ? objectToString.call(value) : '';
  return tag == funcTag || tag == genTag;
}

/**
 * Checks if `value` is a valid array-like length.
 *
 * **Note:** This function is loosely based on
 * [`ToLength`](http://ecma-international.org/ecma-262/6.0/#sec-tolength).
 *
 * @static
 * @memberOf _
 * @since 4.0.0
 * @category Lang
 * @param {*} value The value to check.
 * @returns {boolean} Returns `true` if `value` is a valid length,
 *  else `false`.
 * @example
 *
 * _.isLength(3);
 * // => true
 *
 * _.isLength(Number.MIN_VALUE);
 * // => false
 *
 * _.isLength(Infinity);
 * // => false
 *
 * _.isLength('3');
 * // => false
 */
function isLength(value) {
  return typeof value == 'number' &&
    value > -1 && value % 1 == 0 && value <= MAX_SAFE_INTEGER;
}

/**
 * Checks if `value` is the [language type](https://es5.github.io/#x8) of `Object`.
 * (e.g. arrays, functions, objects, regexes, `new Number(0)`, and `new String('')`)
 *
 * @static
 * @memberOf _
 * @since 0.1.0
 * @category Lang
 * @param {*} value The value to check.
 * @returns {boolean} Returns `true` if `value` is an object, else `false`.
 * @example
 *
 * _.isObject({});
 * // => true
 *
 * _.isObject([1, 2, 3]);
 * // => true
 *
 * _.isObject(_.noop);
 * // => true
 *
 * _.isObject(null);
 * // => false
 */
function isObject(value) {
  var type = typeof value;
  return !!value && (type == 'object' || type == 'function');
}

/**
 * Checks if `value` is object-like. A value is object-like if it's not `null`
 * and has a `typeof` result of "object".
 *
 * @static
 * @memberOf _
 * @since 4.0.0
 * @category Lang
 * @param {*} value The value to check.
 * @returns {boolean} Returns `true` if `value` is object-like, else `false`.
 * @example
 *
 * _.isObjectLike({});
 * // => true
 *
 * _.isObjectLike([1, 2, 3]);
 * // => true
 *
 * _.isObjectLike(_.noop);
 * // => false
 *
 * _.isObjectLike(null);
 * // => false
 */
function isObjectLike(value) {
  return !!value && typeof value == 'object';
}

/**
 * Checks if `value` is a native function.
 *
 * @static
 * @memberOf _
 * @since 3.0.0
 * @category Lang
 * @param {*} value The value to check.
 * @returns {boolean} Returns `true` if `value` is a native function,
 *  else `false`.
 * @example
 *
 * _.isNative(Array.prototype.push);
 * // => true
 *
 * _.isNative(_);
 * // => false
 */
function isNative(value) {
  if (value == null) {
    return false;
  }
  if (isFunction(value)) {
    return reIsNative.test(funcToString.call(value));
  }
  return isObjectLike(value) &&
    (isHostObject(value) ? reIsNative : reIsHostCtor).test(value);
}

/**
 * Checks if `value` is classified as a typed array.
 *
 * @static
 * @memberOf _
 * @since 3.0.0
 * @category Lang
 * @param {*} value The value to check.
 * @returns {boolean} Returns `true` if `value` is correctly classified,
 *  else `false`.
 * @example
 *
 * _.isTypedArray(new Uint8Array);
 * // => true
 *
 * _.isTypedArray([]);
 * // => false
 */
function isTypedArray(value) {
  return isObjectLike(value) &&
    isLength(value.length) && !!typedArrayTags[objectToString.call(value)];
}

module.exports = isEqual;

},{"lodash._root":1,"lodash._stack":2,"lodash.keys":4}],4:[function(require,module,exports){
/**
 * lodash 4.0.6 (Custom Build) <https://lodash.com/>
 * Build: `lodash modularize exports="npm" -o ./`
 * Copyright jQuery Foundation and other contributors <https://jquery.org/>
 * Released under MIT license <https://lodash.com/license>
 * Based on Underscore.js 1.8.3 <http://underscorejs.org/LICENSE>
 * Copyright Jeremy Ashkenas, DocumentCloud and Investigative Reporters & Editors
 */

/** Used as references for various `Number` constants. */
var MAX_SAFE_INTEGER = 9007199254740991;

/** `Object#toString` result references. */
var argsTag = '[object Arguments]',
    funcTag = '[object Function]',
    genTag = '[object GeneratorFunction]',
    stringTag = '[object String]';

/** Used to detect unsigned integer values. */
var reIsUint = /^(?:0|[1-9]\d*)$/;

/**
 * The base implementation of `_.times` without support for iteratee shorthands
 * or max array length checks.
 *
 * @private
 * @param {number} n The number of times to invoke `iteratee`.
 * @param {Function} iteratee The function invoked per iteration.
 * @returns {Array} Returns the array of results.
 */
function baseTimes(n, iteratee) {
  var index = -1,
      result = Array(n);

  while (++index < n) {
    result[index] = iteratee(index);
  }
  return result;
}

/**
 * Checks if `value` is a valid array-like index.
 *
 * @private
 * @param {*} value The value to check.
 * @param {number} [length=MAX_SAFE_INTEGER] The upper bounds of a valid index.
 * @returns {boolean} Returns `true` if `value` is a valid index, else `false`.
 */
function isIndex(value, length) {
  value = (typeof value == 'number' || reIsUint.test(value)) ? +value : -1;
  length = length == null ? MAX_SAFE_INTEGER : length;
  return value > -1 && value % 1 == 0 && value < length;
}

/** Used for built-in method references. */
var objectProto = Object.prototype;

/** Used to check objects for own properties. */
var hasOwnProperty = objectProto.hasOwnProperty;

/**
 * Used to resolve the [`toStringTag`](http://ecma-international.org/ecma-262/6.0/#sec-object.prototype.tostring)
 * of values.
 */
var objectToString = objectProto.toString;

/** Built-in value references. */
var propertyIsEnumerable = objectProto.propertyIsEnumerable;

/* Built-in method references for those with the same name as other `lodash` methods. */
var nativeGetPrototype = Object.getPrototypeOf,
    nativeKeys = Object.keys;

/**
 * The base implementation of `_.has` without support for deep paths.
 *
 * @private
 * @param {Object} object The object to query.
 * @param {Array|string} key The key to check.
 * @returns {boolean} Returns `true` if `key` exists, else `false`.
 */
function baseHas(object, key) {
  // Avoid a bug in IE 10-11 where objects with a [[Prototype]] of `null`,
  // that are composed entirely of index properties, return `false` for
  // `hasOwnProperty` checks of them.
  return hasOwnProperty.call(object, key) ||
    (typeof object == 'object' && key in object && getPrototype(object) === null);
}

/**
 * The base implementation of `_.keys` which doesn't skip the constructor
 * property of prototypes or treat sparse arrays as dense.
 *
 * @private
 * @param {Object} object The object to query.
 * @returns {Array} Returns the array of property names.
 */
function baseKeys(object) {
  return nativeKeys(Object(object));
}

/**
 * The base implementation of `_.property` without support for deep paths.
 *
 * @private
 * @param {string} key The key of the property to get.
 * @returns {Function} Returns the new function.
 */
function baseProperty(key) {
  return function(object) {
    return object == null ? undefined : object[key];
  };
}

/**
 * Gets the "length" property value of `object`.
 *
 * **Note:** This function is used to avoid a
 * [JIT bug](https://bugs.webkit.org/show_bug.cgi?id=142792) that affects
 * Safari on at least iOS 8.1-8.3 ARM64.
 *
 * @private
 * @param {Object} object The object to query.
 * @returns {*} Returns the "length" value.
 */
var getLength = baseProperty('length');

/**
 * Gets the `[[Prototype]]` of `value`.
 *
 * @private
 * @param {*} value The value to query.
 * @returns {null|Object} Returns the `[[Prototype]]`.
 */
function getPrototype(value) {
  return nativeGetPrototype(Object(value));
}

/**
 * Creates an array of index keys for `object` values of arrays,
 * `arguments` objects, and strings, otherwise `null` is returned.
 *
 * @private
 * @param {Object} object The object to query.
 * @returns {Array|null} Returns index keys, else `null`.
 */
function indexKeys(object) {
  var length = object ? object.length : undefined;
  if (isLength(length) &&
      (isArray(object) || isString(object) || isArguments(object))) {
    return baseTimes(length, String);
  }
  return null;
}

/**
 * Checks if `value` is likely a prototype object.
 *
 * @private
 * @param {*} value The value to check.
 * @returns {boolean} Returns `true` if `value` is a prototype, else `false`.
 */
function isPrototype(value) {
  var Ctor = value && value.constructor,
      proto = (typeof Ctor == 'function' && Ctor.prototype) || objectProto;

  return value === proto;
}

/**
 * Checks if `value` is likely an `arguments` object.
 *
 * @static
 * @memberOf _
 * @since 0.1.0
 * @category Lang
 * @param {*} value The value to check.
 * @returns {boolean} Returns `true` if `value` is correctly classified,
 *  else `false`.
 * @example
 *
 * _.isArguments(function() { return arguments; }());
 * // => true
 *
 * _.isArguments([1, 2, 3]);
 * // => false
 */
function isArguments(value) {
  // Safari 8.1 incorrectly makes `arguments.callee` enumerable in strict mode.
  return isArrayLikeObject(value) && hasOwnProperty.call(value, 'callee') &&
    (!propertyIsEnumerable.call(value, 'callee') || objectToString.call(value) == argsTag);
}

/**
 * Checks if `value` is classified as an `Array` object.
 *
 * @static
 * @memberOf _
 * @since 0.1.0
 * @type {Function}
 * @category Lang
 * @param {*} value The value to check.
 * @returns {boolean} Returns `true` if `value` is correctly classified,
 *  else `false`.
 * @example
 *
 * _.isArray([1, 2, 3]);
 * // => true
 *
 * _.isArray(document.body.children);
 * // => false
 *
 * _.isArray('abc');
 * // => false
 *
 * _.isArray(_.noop);
 * // => false
 */
var isArray = Array.isArray;

/**
 * Checks if `value` is array-like. A value is considered array-like if it's
 * not a function and has a `value.length` that's an integer greater than or
 * equal to `0` and less than or equal to `Number.MAX_SAFE_INTEGER`.
 *
 * @static
 * @memberOf _
 * @since 4.0.0
 * @category Lang
 * @param {*} value The value to check.
 * @returns {boolean} Returns `true` if `value` is array-like, else `false`.
 * @example
 *
 * _.isArrayLike([1, 2, 3]);
 * // => true
 *
 * _.isArrayLike(document.body.children);
 * // => true
 *
 * _.isArrayLike('abc');
 * // => true
 *
 * _.isArrayLike(_.noop);
 * // => false
 */
function isArrayLike(value) {
  return value != null && isLength(getLength(value)) && !isFunction(value);
}

/**
 * This method is like `_.isArrayLike` except that it also checks if `value`
 * is an object.
 *
 * @static
 * @memberOf _
 * @since 4.0.0
 * @category Lang
 * @param {*} value The value to check.
 * @returns {boolean} Returns `true` if `value` is an array-like object,
 *  else `false`.
 * @example
 *
 * _.isArrayLikeObject([1, 2, 3]);
 * // => true
 *
 * _.isArrayLikeObject(document.body.children);
 * // => true
 *
 * _.isArrayLikeObject('abc');
 * // => false
 *
 * _.isArrayLikeObject(_.noop);
 * // => false
 */
function isArrayLikeObject(value) {
  return isObjectLike(value) && isArrayLike(value);
}

/**
 * Checks if `value` is classified as a `Function` object.
 *
 * @static
 * @memberOf _
 * @since 0.1.0
 * @category Lang
 * @param {*} value The value to check.
 * @returns {boolean} Returns `true` if `value` is correctly classified,
 *  else `false`.
 * @example
 *
 * _.isFunction(_);
 * // => true
 *
 * _.isFunction(/abc/);
 * // => false
 */
function isFunction(value) {
  // The use of `Object#toString` avoids issues with the `typeof` operator
  // in Safari 8 which returns 'object' for typed array and weak map constructors,
  // and PhantomJS 1.9 which returns 'function' for `NodeList` instances.
  var tag = isObject(value) ? objectToString.call(value) : '';
  return tag == funcTag || tag == genTag;
}

/**
 * Checks if `value` is a valid array-like length.
 *
 * **Note:** This function is loosely based on
 * [`ToLength`](http://ecma-international.org/ecma-262/6.0/#sec-tolength).
 *
 * @static
 * @memberOf _
 * @since 4.0.0
 * @category Lang
 * @param {*} value The value to check.
 * @returns {boolean} Returns `true` if `value` is a valid length,
 *  else `false`.
 * @example
 *
 * _.isLength(3);
 * // => true
 *
 * _.isLength(Number.MIN_VALUE);
 * // => false
 *
 * _.isLength(Infinity);
 * // => false
 *
 * _.isLength('3');
 * // => false
 */
function isLength(value) {
  return typeof value == 'number' &&
    value > -1 && value % 1 == 0 && value <= MAX_SAFE_INTEGER;
}

/**
 * Checks if `value` is the [language type](https://es5.github.io/#x8) of `Object`.
 * (e.g. arrays, functions, objects, regexes, `new Number(0)`, and `new String('')`)
 *
 * @static
 * @memberOf _
 * @since 0.1.0
 * @category Lang
 * @param {*} value The value to check.
 * @returns {boolean} Returns `true` if `value` is an object, else `false`.
 * @example
 *
 * _.isObject({});
 * // => true
 *
 * _.isObject([1, 2, 3]);
 * // => true
 *
 * _.isObject(_.noop);
 * // => true
 *
 * _.isObject(null);
 * // => false
 */
function isObject(value) {
  var type = typeof value;
  return !!value && (type == 'object' || type == 'function');
}

/**
 * Checks if `value` is object-like. A value is object-like if it's not `null`
 * and has a `typeof` result of "object".
 *
 * @static
 * @memberOf _
 * @since 4.0.0
 * @category Lang
 * @param {*} value The value to check.
 * @returns {boolean} Returns `true` if `value` is object-like, else `false`.
 * @example
 *
 * _.isObjectLike({});
 * // => true
 *
 * _.isObjectLike([1, 2, 3]);
 * // => true
 *
 * _.isObjectLike(_.noop);
 * // => false
 *
 * _.isObjectLike(null);
 * // => false
 */
function isObjectLike(value) {
  return !!value && typeof value == 'object';
}

/**
 * Checks if `value` is classified as a `String` primitive or object.
 *
 * @static
 * @since 0.1.0
 * @memberOf _
 * @category Lang
 * @param {*} value The value to check.
 * @returns {boolean} Returns `true` if `value` is correctly classified,
 *  else `false`.
 * @example
 *
 * _.isString('abc');
 * // => true
 *
 * _.isString(1);
 * // => false
 */
function isString(value) {
  return typeof value == 'string' ||
    (!isArray(value) && isObjectLike(value) && objectToString.call(value) == stringTag);
}

/**
 * Creates an array of the own enumerable property names of `object`.
 *
 * **Note:** Non-object values are coerced to objects. See the
 * [ES spec](http://ecma-international.org/ecma-262/6.0/#sec-object.keys)
 * for more details.
 *
 * @static
 * @since 0.1.0
 * @memberOf _
 * @category Object
 * @param {Object} object The object to query.
 * @returns {Array} Returns the array of property names.
 * @example
 *
 * function Foo() {
 *   this.a = 1;
 *   this.b = 2;
 * }
 *
 * Foo.prototype.c = 3;
 *
 * _.keys(new Foo);
 * // => ['a', 'b'] (iteration order is not guaranteed)
 *
 * _.keys('hi');
 * // => ['0', '1']
 */
function keys(object) {
  var isProto = isPrototype(object);
  if (!(isProto || isArrayLike(object))) {
    return baseKeys(object);
  }
  var indexes = indexKeys(object),
      skipIndexes = !!indexes,
      result = indexes || [],
      length = result.length;

  for (var key in object) {
    if (baseHas(object, key) &&
        !(skipIndexes && (key == 'length' || isIndex(key, length))) &&
        !(isProto && key == 'constructor')) {
      result.push(key);
    }
  }
  return result;
}

module.exports = keys;

},{}],5:[function(require,module,exports){
window.altspace = window.altspace || {};
window.altspace.utilities = window.altspace.utilities || {};
window.altspace.utilities.behaviors = window.altspace.utilities.behaviors || {};

/**
 * The Object3DSync behavior syncs an object's transform and data.  
 * **Note:** Object3DSync must be used in conjunction with 
 * [SceneSync]{@link module:altspace/utilities/behaviors.SceneSync}
 *
 * @class Object3DSync
 * @param {Object} [config]
 * @param {Boolean} [config.position=false] Whether object's position should
 *  be synced
 * @param {Boolean} [config.rotation=false] Whether object's rotation should
 *  be synced
 * @param {Boolean} [config.scale=false] Whether object's scale should
 *  be synced
 * @param {Boolean} [config.auto=false] Whether the object should be synced 
 *  automatically. Not currently recommended.
 * @param {Boolean} [config.world=false] Whether world coordiantes should
 *  be sent when synchronizing position and rotation, instead of the
 *  transformation relative to the object's parent.  Use if synced object
 *  is a child (e.g. of the tracking skeleton) only in the sender scene.
 * @memberof module:altspace/utilities/behaviors
 **/
window.altspace.utilities.behaviors.Object3DSync = function (config){
	config = config || {};
	/*if (config.position === undefined) config.position = true;
	if (config.rotation === undefined) config.rotation = true;
	if (config.scale === undefined) config.scale = true; */
	var object3d;
	var scene;
	var ref;
	var key;
	var dataRef;
	var ownerRef;
	var transformRef;

	var sceneSync;
	var isMine = false;

	var position = new THREE.Vector3();
	var quaternion = new THREE.Quaternion(); 
	var scale = new THREE.Vector3();
	var isEqual = require('lodash.isequal');


	function link(objectRef, sS) {
		ref = objectRef;
		key = ref.key();
		transformRef = ref.child('batch');
		dataRef = ref.child('data');
		ownerRef = ref.child('owner');
		sceneSync = sS;
	}

	//TODO: lerp
	function setupReceive() {
		transformRef.on('value', function (snapshot) {

			if (isMine) return;

			var value = snapshot.val();
			if (!value) return;

			if (config.position) {
				object3d.position.set(value.position.x, value.position.y, value.position.z);
			}
			if (config.rotation) {
				object3d.quaternion.set(value.quaternion.x, value.quaternion.y, value.quaternion.z, value.quaternion.w);
			}
			if (config.scale) {
				object3d.scale.set(value.scale.x, value.scale.y, value.scale.z);
			}
		});

		ownerRef.on('value', function (snapshot) {
			var newOwnerId = snapshot.val();

			var gained = newOwnerId === sceneSync.clientId && !isMine;
			if (gained) object3d.dispatchEvent({ type: 'ownershipgained' });

			var lost = newOwnerId !== sceneSync.clientId && isMine;
			if (lost) object3d.dispatchEvent({ type: 'ownershiplost' });
			
			isMine = newOwnerId === sceneSync.clientId;
		});
	}

	function send() {
		if (!isMine) return;

		var transform = {};
		if (config.world) {
			object3d.updateMatrixWorld();//call before sending to avoid being a frame behind
			object3d.matrixWorld.decompose(position, quaternion, scale); 
		} else {
			position = object3d.position;
			quaternion = object3d.quaternion;
			scale = object3d.scale;
		}
		if (config.position) {
			transform.position = {
				x: position.x,
				y: position.y,
				z: position.z
			};
		}
		if (config.rotation) {
			transform.quaternion = {
				x: quaternion.x,
				y: quaternion.y,
				z: quaternion.z,
				w: quaternion.w
			};
		}
		if (config.scale) {
			transform.scale = {
				x: scale.x,
				y: scale.y,
				z: scale.z
			};
		}
		if (Object.keys(transform).length > 0) {
			if (isEqual(transform, this.lastTransform)) { return; }
			transformRef.set(transform);
			this.lastTransform = transform;
		}
	}

	function awake(o, s) {
		object3d = o;
		scene = s;

		setupReceive();
	}

	function update(deltaTime) {
		
	}

	/**
	 * Take ownership of this object. The client that instantiates an object owns it,
	 * afterwards changes in ownership must be managed by the app. Manual modifications
	 * to the Firebase ref's will not obey ownership status.
	 * @instance
	 * @method takeOwnership
	 * @memberof module:altspace/utilities/behaviors.Object3DSync
	 */
	function takeOwnership() {
		ownerRef.set(sceneSync.clientId);
	}

	var exports = { awake: awake, update: update, type: 'Object3DSync', link: link, autoSend: send, takeOwnership: takeOwnership };

	/**
	 * Firebase reference for the 'data' child location, can be used to store data related to
	 * this object.
	 * @readonly
	 * @instance
	 * @member {Firebase} dataRef
	 * @memberof module:altspace/utilities/behaviors.Object3DSync
	 */
	Object.defineProperty(exports, 'dataRef', {
		get: function () {
			return dataRef;
		}
	});

	/**
	 * True if this object is currently owned by this client, false otherwise.
	 * @readonly
	 * @instance
	 * @member {boolean} isMine
	 * @memberof module:altspace/utilities/behaviors.Object3DSync
	 */
	Object.defineProperty(exports, 'isMine', {
		get: function () {
			return isMine;
		}
	});

	return exports;
};

//manual modifications to the ref's will not obey ownership status.

},{"lodash.isequal":3}]},{},[5]);

/*!Please JS v0.4.2, Jordan Checkman 2014, Checkman.io, MIT License, Have fun.*/
!function(e,r,a){"function"==typeof define&&define.amd?define([],a):"object"==typeof exports?module.exports=a():r[e]=a()}("Please",this,function(){"use strict";function e(){function e(e,r,a){var o=Math.random;return a instanceof l&&(o=a.random),Math.floor(o()*(r-e+1))+e}function r(e,r,a){var o=Math.random;return a instanceof l&&(o=a.random),o()*(r-e)+e}function a(e,r,a){return Math.max(r,Math.min(e,a))}function o(e,r){var a;switch(e){case"hex":for(a=0;a<r.length;a++)r[a]=F.HSV_to_HEX(r[a]);break;case"rgb":for(a=0;a<r.length;a++)r[a]=F.HSV_to_RGB(r[a]);break;case"rgb-string":for(a=0;a<r.length;a++){var o=F.HSV_to_RGB(r[a]);r[a]="rgb("+o.r+","+o.g+","+o.b+")"}break;case"hsv":break;default:console.error("Format not recognized.")}return r}function n(e){var r=F.HSV_to_RGB(e),a=(299*r.r+587*r.g+114*r.b)/1e3;return a>=128?"dark":"light"}function t(e){var r={};for(var a in e)e.hasOwnProperty(a)&&(r[a]=e[a]);return r}function l(e){function r(){o=(o+1)%256,n=(n+a[o])%256;var e=a[o];return a[o]=a[n],a[n]=e,a[(a[o]+a[n])%256]}for(var a=[],o=0,n=0,t=0;256>t;t++)a[t]=t;for(var l=0,F=0;256>l;l++){F=(F+a[l]+e.charCodeAt(l%e.length))%256;var s=a[l];a[l]=a[F],a[F]=s}this.random=function(){for(var e=0,a=0,o=1;8>e;e++)a+=r()*o,o*=256;return a/0x10000000000000000}}var F={},s={aliceblue:"F0F8FF",antiquewhite:"FAEBD7",aqua:"00FFFF",aquamarine:"7FFFD4",azure:"F0FFFF",beige:"F5F5DC",bisque:"FFE4C4",black:"000000",blanchedalmond:"FFEBCD",blue:"0000FF",blueviolet:"8A2BE2",brown:"A52A2A",burlywood:"DEB887",cadetblue:"5F9EA0",chartreuse:"7FFF00",chocolate:"D2691E",coral:"FF7F50",cornflowerblue:"6495ED",cornsilk:"FFF8DC",crimson:"DC143C",cyan:"00FFFF",darkblue:"00008B",darkcyan:"008B8B",darkgoldenrod:"B8860B",darkgray:"A9A9A9",darkgrey:"A9A9A9",darkgreen:"006400",darkkhaki:"BDB76B",darkmagenta:"8B008B",darkolivegreen:"556B2F",darkorange:"FF8C00",darkorchid:"9932CC",darkred:"8B0000",darksalmon:"E9967A",darkseagreen:"8FBC8F",darkslateblue:"483D8B",darkslategray:"2F4F4F",darkslategrey:"2F4F4F",darkturquoise:"00CED1",darkviolet:"9400D3",deeppink:"FF1493",deepskyblue:"00BFFF",dimgray:"696969",dimgrey:"696969",dodgerblue:"1E90FF",firebrick:"B22222",floralwhite:"FFFAF0",forestgreen:"228B22",fuchsia:"FF00FF",gainsboro:"DCDCDC",ghostwhite:"F8F8FF",gold:"FFD700",goldenrod:"DAA520",gray:"808080",grey:"808080",green:"008000",greenyellow:"ADFF2F",honeydew:"F0FFF0",hotpink:"FF69B4",indianred:"CD5C5C",indigo:"4B0082",ivory:"FFFFF0",khaki:"F0E68C",lavender:"E6E6FA",lavenderblush:"FFF0F5",lawngreen:"7CFC00",lemonchiffon:"FFFACD",lightblue:"ADD8E6",lightcoral:"F08080",lightcyan:"E0FFFF",lightgoldenrodyellow:"FAFAD2",lightgray:"D3D3D3",lightgrey:"D3D3D3",lightgreen:"90EE90",lightpink:"FFB6C1",lightsalmon:"FFA07A",lightseagreen:"20B2AA",lightskyblue:"87CEFA",lightslategray:"778899",lightslategrey:"778899",lightsteelblue:"B0C4DE",lightyellow:"FFFFE0",lime:"00FF00",limegreen:"32CD32",linen:"FAF0E6",magenta:"FF00FF",maroon:"800000",mediumaquamarine:"66CDAA",mediumblue:"0000CD",mediumorchid:"BA55D3",mediumpurple:"9370D8",mediumseagreen:"3CB371",mediumslateblue:"7B68EE",mediumspringgreen:"00FA9A",mediumturquoise:"48D1CC",mediumvioletred:"C71585",midnightblue:"191970",mintcream:"F5FFFA",mistyrose:"FFE4E1",moccasin:"FFE4B5",navajowhite:"FFDEAD",navy:"000080",oldlace:"FDF5E6",olive:"808000",olivedrab:"6B8E23",orange:"FFA500",orangered:"FF4500",orchid:"DA70D6",palegoldenrod:"EEE8AA",palegreen:"98FB98",paleturquoise:"AFEEEE",palevioletred:"D87093",papayawhip:"FFEFD5",peachpuff:"FFDAB9",peru:"CD853F",pink:"FFC0CB",plum:"DDA0DD",powderblue:"B0E0E6",purple:"800080",rebeccapurple:"663399",red:"FF0000",rosybrown:"BC8F8F",royalblue:"4169E1",saddlebrown:"8B4513",salmon:"FA8072",sandybrown:"F4A460",seagreen:"2E8B57",seashell:"FFF5EE",sienna:"A0522D",silver:"C0C0C0",skyblue:"87CEEB",slateblue:"6A5ACD",slategray:"708090",slategrey:"708090",snow:"FFFAFA",springgreen:"00FF7F",steelblue:"4682B4",tan:"D2B48C",teal:"008080",thistle:"D8BFD8",tomato:"FF6347",turquoise:"40E0D0",violet:"EE82EE",wheat:"F5DEB3",white:"FFFFFF",whitesmoke:"F5F5F5",yellow:"FFFF00",yellowgreen:"9ACD32"},i=.618033988749895,u={hue:null,saturation:null,value:null,base_color:"",greyscale:!1,grayscale:!1,golden:!0,full_random:!1,colors_returned:1,format:"hex",seed:null},c={scheme_type:"analogous",format:"hex"},h={golden:!1,format:"hex"};return F.NAME_to_HEX=function(e){return e=e.toLowerCase(),e in s?s[e]:(console.error("Color name not recognized."),void 0)},F.NAME_to_RGB=function(e){return F.HEX_to_RGB(F.NAME_to_HEX(e))},F.NAME_to_HSV=function(e){return F.HEX_to_HSV(F.NAME_to_HEX(e))},F.HEX_to_RGB=function(e){var r=/^#?([a-f\d])([a-f\d])([a-f\d])$/i;e=e.replace(r,function(e,r,a,o){return r+r+a+a+o+o});var a=/^#?([a-f\d]{2})([a-f\d]{2})([a-f\d]{2})$/i.exec(e);return a?{r:parseInt(a[1],16),g:parseInt(a[2],16),b:parseInt(a[3],16)}:null},F.RGB_to_HEX=function(e){return"#"+((1<<24)+(e.r<<16)+(e.g<<8)+e.b).toString(16).slice(1)},F.HSV_to_RGB=function(e){var r,a,o,n,t,l,F,s,i=e.h,u=e.s,c=e.v;if(0===u)return{r:c,g:c,b:c};switch(i/=60,n=Math.floor(i),t=i-n,l=c*(1-u),F=c*(1-u*t),s=c*(1-u*(1-t)),n){case 0:r=c,a=s,o=l;break;case 1:r=F,a=c,o=l;break;case 2:r=l,a=c,o=s;break;case 3:r=l,a=F,o=c;break;case 4:r=s,a=l,o=c;break;case 5:r=c,a=l,o=F}return{r:Math.floor(255*r),g:Math.floor(255*a),b:Math.floor(255*o)}},F.RGB_to_HSV=function(e){var r=e.r/255,a=e.g/255,o=e.b/255,n=0,t=0,l=0,F=Math.min(r,Math.min(a,o)),s=Math.max(r,Math.max(a,o));if(F===s)return l=F,{h:0,s:0,v:l};var i=r===F?a-o:o===F?r-a:o-r,u=r===F?3:o===F?1:5;return n=60*(u-i/(s-F)),t=(s-F)/s,l=s,{h:n,s:t,v:l}},F.HSV_to_HEX=function(e){return F.RGB_to_HEX(F.HSV_to_RGB(e))},F.HEX_to_HSV=function(e){return F.RGB_to_HSV(F.HEX_to_RGB(e))},F.make_scheme=function(e,r){function n(e){return{h:e.h,s:e.s,v:e.v}}var l,F,s,i,u,h=t(c);if(null!==r)for(var d in r)r.hasOwnProperty(d)&&(h[d]=r[d]);var g=[e];switch(h.scheme_type.toLowerCase()){case"monochromatic":case"mono":for(u=1;2>=u;u++)l=n(e),s=l.s+.1*u,s=a(s,0,1),i=l.v+.1*u,i=a(i,0,1),l.s=s,l.v=i,g.push(l);for(u=1;2>=u;u++)l=n(e),s=l.s-.1*u,s=a(s,0,1),i=l.v-.1*u,i=a(i,0,1),l.s=s,l.v=i,g.push(l);break;case"complementary":case"complement":case"comp":l=n(e),l.h=(l.h+180)%360,g.push(l);break;case"split-complementary":case"split-complement":case"split":l=n(e),l.h=(l.h+165)%360,g.push(l),l=n(e),l.h=Math.abs((l.h-165)%360),g.push(l);break;case"double-complementary":case"double-complement":case"double":l=n(e),l.h=(l.h+180)%360,g.push(l),l.h=(l.h+30)%360,F=n(l),g.push(l),l.h=(l.h+180)%360,g.push(F);break;case"analogous":case"ana":for(u=1;5>=u;u++)l=n(e),l.h=(l.h+20*u)%360,g.push(l);break;case"triadic":case"triad":case"tri":for(u=1;3>u;u++)l=n(e),l.h=(l.h+120*u)%360,g.push(l);break;default:console.error("Color scheme not recognized.")}return o(h.format.toLowerCase(),g),g},F.make_color=function(n){var s=[],c=t(u),h=null;if(null!==n)for(var d in n)n.hasOwnProperty(d)&&(c[d]=n[d]);var g=null;"string"==typeof c.seed&&(g=new l(c.seed)),c.base_color.length>0&&(h=c.base_color.match(/^#?([0-9a-f]{3})([0-9a-f]{3})?$/i)?F.HEX_to_HSV(c.base_color):F.NAME_to_HSV(c.base_color));for(var m=0;m<c.colors_returned;m++){var f,E,b,p=e(0,360,g);null!==h?(f=a(e(h.h-5,h.h+5,g),0,360),E=0===h.s?0:r(.4,.85,g),b=r(.4,.85,g),s.push({h:f,s:E,v:b})):(f=c.greyscale===!0||c.grayscale===!0?0:c.golden===!0?(p+p/i)%360:null===c.hue||c.full_random===!0?p:a(c.hue,0,360),E=c.greyscale===!0||c.grayscale===!0?0:c.full_random===!0?r(0,1,g):null===c.saturation?.4:a(c.saturation,0,1),b=c.full_random===!0?r(0,1,g):c.greyscale===!0||c.grayscale===!0?r(.15,.75,g):null===c.value?.75:a(c.value,0,1),s.push({h:f,s:E,v:b}))}return o(c.format.toLowerCase(),s),s},F.make_contrast=function(e,r){var l=t(h);if(null!==r)for(var s in r)r.hasOwnProperty(s)&&(l[s]=r[s]);var u,c,d=n(e);if(l.golden===!0)c=e.h*(1+i)%360;else{var g=F.make_scheme(e,{scheme_type:"complementary",format:"hsv"})[1];c=a(g.h-30,0,360)}var m;return"dark"===d?m=a(e.v-.25,0,1):"light"===d&&(m=a(e.v+.25,0,1)),u=[{h:c,s:e.s,v:m}],o(l.format.toLowerCase(),u),u[0]},F}return e()});
/*!
 * Lightweight URL manipulation with JavaScript
 * This library is independent of any other libraries and has pretty simple interface
 * and lightweight code-base.
 * Some ideas of query string parsing had been taken from Jan Wolter
 * @see http://unixpapa.com/js/querystring.html
 * 
 * @license MIT
 * @author Mykhailo Stadnyk <mikhus@gmail.com>
 */
; var Url = (function() {
	"use strict";

	var
		// mapping between what we want and <a> element properties
		map = {
			protocol : 'protocol',
			host     : 'hostname',
			port     : 'port',
			path     : 'pathname',
			query    : 'search',
			hash     : 'hash'
		},

		/**
		 * default ports as defined by http://url.spec.whatwg.org/#default-port
		 * We need them to fix IE behavior, @see https://github.com/Mikhus/jsurl/issues/2
		 */
		defaultPorts = {
			"ftp"    : 21,
			"gopher" : 70,
			"http"   : 80,
			"https"  : 443,
			"ws"     : 80,
			"wss"    : 443
		},

		parse = function( self, url) {
			var
				d      = document,
				link   = d.createElement( 'a'),
				url    = url || d.location.href,
				auth   = url.match( /\/\/(.*?)(?::(.*?))?@/) || []
			;

			link.href = url;

			for (var i in map) {
				self[i] = link[map[i]] || '';
			}

			// fix-up some parts
			self.protocol = self.protocol.replace( /:$/, '');
			self.query    = self.query.replace( /^\?/, '');
			self.hash     = self.hash.replace( /^#/, '');
			self.user     = auth[1] || '';
			self.pass     = auth[2] || '';
			self.port     = (defaultPorts[self.protocol] == self.port || self.port == 0) ? '' : self.port; // IE fix, Android browser fix

			if (!self.protocol && !/^([a-z]+:)?\/\//.test( url)) { // is IE and path is relative
				var
					base     = new Url( d.location.href.match(/(.*\/)/)[0]),
					basePath = base.path.split( '/'),
					selfPath = self.path.split( '/')
				;

				basePath.pop();

				for (var i = 0, props = ['protocol','user','pass','host','port'], s = props.length; i < s; i++) {
					self[props[i]] = base[props[i]];
				}

				while (selfPath[0] == '..') { // skip all "../
					basePath.pop();
					selfPath.shift();
				}

				self.path = (url.substring(0, 1) != '/' ? basePath.join( '/') : '') + '/' + selfPath.join( '/');
			}

			else {
				// fix absolute URL's path in IE
				self.path = self.path.replace( /^\/?/, '/');
			}

			parseQs( self);
		},
		
		decode = function(s) {
			s = s.replace( /\+/g, ' ');

			s = s.replace( /%([ef][0-9a-f])%([89ab][0-9a-f])%([89ab][0-9a-f])/gi,
				function( code, hex1, hex2, hex3) {
					var
						n1 = parseInt( hex1, 16) - 0xE0,
						n2 = parseInt( hex2, 16) - 0x80
					;
	
					if (n1 == 0 && n2 < 32) {
						return code;
					}
	
					var
						n3 = parseInt( hex3, 16) - 0x80,
						n = (n1 << 12) + (n2 << 6) + n3
					;
	
					if (n > 0xFFFF) {
						return code;
					}
	
					return String.fromCharCode( n);
				}
			);

			s = s.replace( /%([cd][0-9a-f])%([89ab][0-9a-f])/gi,
				function( code, hex1, hex2) {
					var n1 = parseInt(hex1, 16) - 0xC0;
	
					if (n1 < 2) {
						return code;
					}
	
					var n2 = parseInt(hex2, 16) - 0x80;
	
					return String.fromCharCode( (n1 << 6) + n2);
				}
			);

			s = s.replace( /%([0-7][0-9a-f])/gi,
				function( code, hex) {
					return String.fromCharCode( parseInt(hex, 16));
				}
			);

			return s;
		},

		parseQs = function( self) {
			var qs = self.query;

			self.query = new (function( qs) {
				var re = /([^=&]+)(=([^&]*))?/g, match;

				while ((match = re.exec( qs))) {
					var
						key = decodeURIComponent(match[1].replace(/\+/g, ' ')),
						value = match[3] ? decode(match[3]) : ''
					;

					if (this[key] != null) {
						if (!(this[key] instanceof Array)) {
							this[key] = [this[key]];
						}

						this[key].push( value);
					}

					else {
						this[key] = value;
					}
				}

				this.clear = function() {
					for (key in this) {
						if (!(this[key] instanceof Function)) {
							delete this[key];
						}
					}
				};

				this.toString = function() {
					var
						s = '',
						e = encodeURIComponent
					;

					for (var i in this) {
						if (this[i] instanceof Function) {
							continue;
						}

						if (this[i] instanceof Array) {
							var len = this[i].length;

							if (len) {
								for (var ii = 0; ii < len; ii++) {
									s += s ? '&' : '';
									s += e( i) + '=' + e( this[i][ii]);
								}
							}

							else { // parameter is an empty array, so treat as an empty argument
								s += (s ? '&' : '') + e( i) + '=';
							}
						}

						else {
							s += s ? '&' : '';
							s += e( i) + '=' + e( this[i]);
						}
					}

					return s;
				};
			})( qs);
		}
	;

	return function( url) {
		this.toString = function() {
			return (
				(this.protocol && (this.protocol + '://')) +
				(this.user && (this.user + (this.pass && (':' + this.pass)) + '@')) +
				(this.host && this.host) +
				(this.port && (':' + this.port)) +
				(this.path && this.path) +
				(this.query.toString() && ('?' + this.query)) +
				(this.hash && ('#' + this.hash))
			);
		};

		parse( this, url);
	};
}());

/*! @license Firebase v2.2.9
    License: https://www.firebase.com/terms/terms-of-service.html */
(function() {var g,aa=this;function n(a){return void 0!==a}function ba(){}function ca(a){a.vb=function(){return a.uf?a.uf:a.uf=new a}}
function da(a){var b=typeof a;if("object"==b)if(a){if(a instanceof Array)return"array";if(a instanceof Object)return b;var c=Object.prototype.toString.call(a);if("[object Window]"==c)return"object";if("[object Array]"==c||"number"==typeof a.length&&"undefined"!=typeof a.splice&&"undefined"!=typeof a.propertyIsEnumerable&&!a.propertyIsEnumerable("splice"))return"array";if("[object Function]"==c||"undefined"!=typeof a.call&&"undefined"!=typeof a.propertyIsEnumerable&&!a.propertyIsEnumerable("call"))return"function"}else return"null";
else if("function"==b&&"undefined"==typeof a.call)return"object";return b}function ea(a){return"array"==da(a)}function fa(a){var b=da(a);return"array"==b||"object"==b&&"number"==typeof a.length}function p(a){return"string"==typeof a}function ga(a){return"number"==typeof a}function ha(a){return"function"==da(a)}function ia(a){var b=typeof a;return"object"==b&&null!=a||"function"==b}function ja(a,b,c){return a.call.apply(a.bind,arguments)}
function ka(a,b,c){if(!a)throw Error();if(2<arguments.length){var d=Array.prototype.slice.call(arguments,2);return function(){var c=Array.prototype.slice.call(arguments);Array.prototype.unshift.apply(c,d);return a.apply(b,c)}}return function(){return a.apply(b,arguments)}}function q(a,b,c){q=Function.prototype.bind&&-1!=Function.prototype.bind.toString().indexOf("native code")?ja:ka;return q.apply(null,arguments)}var la=Date.now||function(){return+new Date};
function ma(a,b){function c(){}c.prototype=b.prototype;a.$g=b.prototype;a.prototype=new c;a.prototype.constructor=a;a.Wg=function(a,c,f){for(var h=Array(arguments.length-2),k=2;k<arguments.length;k++)h[k-2]=arguments[k];return b.prototype[c].apply(a,h)}};function r(a,b){for(var c in a)b.call(void 0,a[c],c,a)}function na(a,b){var c={},d;for(d in a)c[d]=b.call(void 0,a[d],d,a);return c}function oa(a,b){for(var c in a)if(!b.call(void 0,a[c],c,a))return!1;return!0}function pa(a){var b=0,c;for(c in a)b++;return b}function qa(a){for(var b in a)return b}function ra(a){var b=[],c=0,d;for(d in a)b[c++]=a[d];return b}function sa(a){var b=[],c=0,d;for(d in a)b[c++]=d;return b}function ta(a,b){for(var c in a)if(a[c]==b)return!0;return!1}
function ua(a,b,c){for(var d in a)if(b.call(c,a[d],d,a))return d}function va(a,b){var c=ua(a,b,void 0);return c&&a[c]}function wa(a){for(var b in a)return!1;return!0}function xa(a){var b={},c;for(c in a)b[c]=a[c];return b}var ya="constructor hasOwnProperty isPrototypeOf propertyIsEnumerable toLocaleString toString valueOf".split(" ");
function za(a,b){for(var c,d,e=1;e<arguments.length;e++){d=arguments[e];for(c in d)a[c]=d[c];for(var f=0;f<ya.length;f++)c=ya[f],Object.prototype.hasOwnProperty.call(d,c)&&(a[c]=d[c])}};function Aa(a){a=String(a);if(/^\s*$/.test(a)?0:/^[\],:{}\s\u2028\u2029]*$/.test(a.replace(/\\["\\\/bfnrtu]/g,"@").replace(/"[^"\\\n\r\u2028\u2029\x00-\x08\x0a-\x1f]*"|true|false|null|-?\d+(?:\.\d*)?(?:[eE][+\-]?\d+)?/g,"]").replace(/(?:^|:|,)(?:[\s\u2028\u2029]*\[)+/g,"")))try{return eval("("+a+")")}catch(b){}throw Error("Invalid JSON string: "+a);}function Ba(){this.Sd=void 0}
function Ca(a,b,c){switch(typeof b){case "string":Da(b,c);break;case "number":c.push(isFinite(b)&&!isNaN(b)?b:"null");break;case "boolean":c.push(b);break;case "undefined":c.push("null");break;case "object":if(null==b){c.push("null");break}if(ea(b)){var d=b.length;c.push("[");for(var e="",f=0;f<d;f++)c.push(e),e=b[f],Ca(a,a.Sd?a.Sd.call(b,String(f),e):e,c),e=",";c.push("]");break}c.push("{");d="";for(f in b)Object.prototype.hasOwnProperty.call(b,f)&&(e=b[f],"function"!=typeof e&&(c.push(d),Da(f,c),
c.push(":"),Ca(a,a.Sd?a.Sd.call(b,f,e):e,c),d=","));c.push("}");break;case "function":break;default:throw Error("Unknown type: "+typeof b);}}var Ea={'"':'\\"',"\\":"\\\\","/":"\\/","\b":"\\b","\f":"\\f","\n":"\\n","\r":"\\r","\t":"\\t","\x0B":"\\u000b"},Fa=/\uffff/.test("\uffff")?/[\\\"\x00-\x1f\x7f-\uffff]/g:/[\\\"\x00-\x1f\x7f-\xff]/g;
function Da(a,b){b.push('"',a.replace(Fa,function(a){if(a in Ea)return Ea[a];var b=a.charCodeAt(0),e="\\u";16>b?e+="000":256>b?e+="00":4096>b&&(e+="0");return Ea[a]=e+b.toString(16)}),'"')};function Ga(){return Math.floor(2147483648*Math.random()).toString(36)+Math.abs(Math.floor(2147483648*Math.random())^la()).toString(36)};var Ha;a:{var Ia=aa.navigator;if(Ia){var Ja=Ia.userAgent;if(Ja){Ha=Ja;break a}}Ha=""};function Ka(){this.Wa=-1};function La(){this.Wa=-1;this.Wa=64;this.P=[];this.ne=[];this.Uf=[];this.Ld=[];this.Ld[0]=128;for(var a=1;a<this.Wa;++a)this.Ld[a]=0;this.ee=this.ac=0;this.reset()}ma(La,Ka);La.prototype.reset=function(){this.P[0]=1732584193;this.P[1]=4023233417;this.P[2]=2562383102;this.P[3]=271733878;this.P[4]=3285377520;this.ee=this.ac=0};
function Ma(a,b,c){c||(c=0);var d=a.Uf;if(p(b))for(var e=0;16>e;e++)d[e]=b.charCodeAt(c)<<24|b.charCodeAt(c+1)<<16|b.charCodeAt(c+2)<<8|b.charCodeAt(c+3),c+=4;else for(e=0;16>e;e++)d[e]=b[c]<<24|b[c+1]<<16|b[c+2]<<8|b[c+3],c+=4;for(e=16;80>e;e++){var f=d[e-3]^d[e-8]^d[e-14]^d[e-16];d[e]=(f<<1|f>>>31)&4294967295}b=a.P[0];c=a.P[1];for(var h=a.P[2],k=a.P[3],l=a.P[4],m,e=0;80>e;e++)40>e?20>e?(f=k^c&(h^k),m=1518500249):(f=c^h^k,m=1859775393):60>e?(f=c&h|k&(c|h),m=2400959708):(f=c^h^k,m=3395469782),f=(b<<
5|b>>>27)+f+l+m+d[e]&4294967295,l=k,k=h,h=(c<<30|c>>>2)&4294967295,c=b,b=f;a.P[0]=a.P[0]+b&4294967295;a.P[1]=a.P[1]+c&4294967295;a.P[2]=a.P[2]+h&4294967295;a.P[3]=a.P[3]+k&4294967295;a.P[4]=a.P[4]+l&4294967295}
La.prototype.update=function(a,b){if(null!=a){n(b)||(b=a.length);for(var c=b-this.Wa,d=0,e=this.ne,f=this.ac;d<b;){if(0==f)for(;d<=c;)Ma(this,a,d),d+=this.Wa;if(p(a))for(;d<b;){if(e[f]=a.charCodeAt(d),++f,++d,f==this.Wa){Ma(this,e);f=0;break}}else for(;d<b;)if(e[f]=a[d],++f,++d,f==this.Wa){Ma(this,e);f=0;break}}this.ac=f;this.ee+=b}};var u=Array.prototype,Na=u.indexOf?function(a,b,c){return u.indexOf.call(a,b,c)}:function(a,b,c){c=null==c?0:0>c?Math.max(0,a.length+c):c;if(p(a))return p(b)&&1==b.length?a.indexOf(b,c):-1;for(;c<a.length;c++)if(c in a&&a[c]===b)return c;return-1},Oa=u.forEach?function(a,b,c){u.forEach.call(a,b,c)}:function(a,b,c){for(var d=a.length,e=p(a)?a.split(""):a,f=0;f<d;f++)f in e&&b.call(c,e[f],f,a)},Pa=u.filter?function(a,b,c){return u.filter.call(a,b,c)}:function(a,b,c){for(var d=a.length,e=[],f=0,h=p(a)?
a.split(""):a,k=0;k<d;k++)if(k in h){var l=h[k];b.call(c,l,k,a)&&(e[f++]=l)}return e},Qa=u.map?function(a,b,c){return u.map.call(a,b,c)}:function(a,b,c){for(var d=a.length,e=Array(d),f=p(a)?a.split(""):a,h=0;h<d;h++)h in f&&(e[h]=b.call(c,f[h],h,a));return e},Ra=u.reduce?function(a,b,c,d){for(var e=[],f=1,h=arguments.length;f<h;f++)e.push(arguments[f]);d&&(e[0]=q(b,d));return u.reduce.apply(a,e)}:function(a,b,c,d){var e=c;Oa(a,function(c,h){e=b.call(d,e,c,h,a)});return e},Sa=u.every?function(a,b,
c){return u.every.call(a,b,c)}:function(a,b,c){for(var d=a.length,e=p(a)?a.split(""):a,f=0;f<d;f++)if(f in e&&!b.call(c,e[f],f,a))return!1;return!0};function Ta(a,b){var c=Ua(a,b,void 0);return 0>c?null:p(a)?a.charAt(c):a[c]}function Ua(a,b,c){for(var d=a.length,e=p(a)?a.split(""):a,f=0;f<d;f++)if(f in e&&b.call(c,e[f],f,a))return f;return-1}function Va(a,b){var c=Na(a,b);0<=c&&u.splice.call(a,c,1)}function Wa(a,b,c){return 2>=arguments.length?u.slice.call(a,b):u.slice.call(a,b,c)}
function Xa(a,b){a.sort(b||Ya)}function Ya(a,b){return a>b?1:a<b?-1:0};var Za=-1!=Ha.indexOf("Opera")||-1!=Ha.indexOf("OPR"),$a=-1!=Ha.indexOf("Trident")||-1!=Ha.indexOf("MSIE"),ab=-1!=Ha.indexOf("Gecko")&&-1==Ha.toLowerCase().indexOf("webkit")&&!(-1!=Ha.indexOf("Trident")||-1!=Ha.indexOf("MSIE")),bb=-1!=Ha.toLowerCase().indexOf("webkit");
(function(){var a="",b;if(Za&&aa.opera)return a=aa.opera.version,ha(a)?a():a;ab?b=/rv\:([^\);]+)(\)|;)/:$a?b=/\b(?:MSIE|rv)[: ]([^\);]+)(\)|;)/:bb&&(b=/WebKit\/(\S+)/);b&&(a=(a=b.exec(Ha))?a[1]:"");return $a&&(b=(b=aa.document)?b.documentMode:void 0,b>parseFloat(a))?String(b):a})();var cb=null,db=null,eb=null;function fb(a,b){if(!fa(a))throw Error("encodeByteArray takes an array as a parameter");gb();for(var c=b?db:cb,d=[],e=0;e<a.length;e+=3){var f=a[e],h=e+1<a.length,k=h?a[e+1]:0,l=e+2<a.length,m=l?a[e+2]:0,t=f>>2,f=(f&3)<<4|k>>4,k=(k&15)<<2|m>>6,m=m&63;l||(m=64,h||(k=64));d.push(c[t],c[f],c[k],c[m])}return d.join("")}
function gb(){if(!cb){cb={};db={};eb={};for(var a=0;65>a;a++)cb[a]="ABCDEFGHIJKLMNOPQRSTUVWXYZabcdefghijklmnopqrstuvwxyz0123456789+/=".charAt(a),db[a]="ABCDEFGHIJKLMNOPQRSTUVWXYZabcdefghijklmnopqrstuvwxyz0123456789-_.".charAt(a),eb[db[a]]=a,62<=a&&(eb["ABCDEFGHIJKLMNOPQRSTUVWXYZabcdefghijklmnopqrstuvwxyz0123456789+/=".charAt(a)]=a)}};var hb=hb||"2.2.9";function v(a,b){return Object.prototype.hasOwnProperty.call(a,b)}function w(a,b){if(Object.prototype.hasOwnProperty.call(a,b))return a[b]}function ib(a,b){for(var c in a)Object.prototype.hasOwnProperty.call(a,c)&&b(c,a[c])}function jb(a){var b={};ib(a,function(a,d){b[a]=d});return b};function kb(a){var b=[];ib(a,function(a,d){ea(d)?Oa(d,function(d){b.push(encodeURIComponent(a)+"="+encodeURIComponent(d))}):b.push(encodeURIComponent(a)+"="+encodeURIComponent(d))});return b.length?"&"+b.join("&"):""}function lb(a){var b={};a=a.replace(/^\?/,"").split("&");Oa(a,function(a){a&&(a=a.split("="),b[a[0]]=a[1])});return b};function x(a,b,c,d){var e;d<b?e="at least "+b:d>c&&(e=0===c?"none":"no more than "+c);if(e)throw Error(a+" failed: Was called with "+d+(1===d?" argument.":" arguments.")+" Expects "+e+".");}function z(a,b,c){var d="";switch(b){case 1:d=c?"first":"First";break;case 2:d=c?"second":"Second";break;case 3:d=c?"third":"Third";break;case 4:d=c?"fourth":"Fourth";break;default:throw Error("errorPrefix called with argumentNumber > 4.  Need to update it?");}return a=a+" failed: "+(d+" argument ")}
function A(a,b,c,d){if((!d||n(c))&&!ha(c))throw Error(z(a,b,d)+"must be a valid function.");}function mb(a,b,c){if(n(c)&&(!ia(c)||null===c))throw Error(z(a,b,!0)+"must be a valid context object.");};function nb(a){return"undefined"!==typeof JSON&&n(JSON.parse)?JSON.parse(a):Aa(a)}function B(a){if("undefined"!==typeof JSON&&n(JSON.stringify))a=JSON.stringify(a);else{var b=[];Ca(new Ba,a,b);a=b.join("")}return a};function ob(){this.Wd=C}ob.prototype.j=function(a){return this.Wd.Y(a)};ob.prototype.toString=function(){return this.Wd.toString()};function pb(){}pb.prototype.qf=function(){return null};pb.prototype.ze=function(){return null};var qb=new pb;function rb(a,b,c){this.Rf=a;this.Ka=b;this.Kd=c}rb.prototype.qf=function(a){var b=this.Ka.Q;if(sb(b,a))return b.j().J(a);b=null!=this.Kd?new tb(this.Kd,!0,!1):this.Ka.C();return this.Rf.xc(a,b)};rb.prototype.ze=function(a,b,c){var d=null!=this.Kd?this.Kd:ub(this.Ka);a=this.Rf.oe(d,b,1,c,a);return 0===a.length?null:a[0]};function vb(){this.ub=[]}function wb(a,b){for(var c=null,d=0;d<b.length;d++){var e=b[d],f=e.Zb();null===c||f.ca(c.Zb())||(a.ub.push(c),c=null);null===c&&(c=new xb(f));c.add(e)}c&&a.ub.push(c)}function yb(a,b,c){wb(a,c);zb(a,function(a){return a.ca(b)})}function Ab(a,b,c){wb(a,c);zb(a,function(a){return a.contains(b)||b.contains(a)})}
function zb(a,b){for(var c=!0,d=0;d<a.ub.length;d++){var e=a.ub[d];if(e)if(e=e.Zb(),b(e)){for(var e=a.ub[d],f=0;f<e.vd.length;f++){var h=e.vd[f];if(null!==h){e.vd[f]=null;var k=h.Vb();Bb&&Cb("event: "+h.toString());Db(k)}}a.ub[d]=null}else c=!1}c&&(a.ub=[])}function xb(a){this.ra=a;this.vd=[]}xb.prototype.add=function(a){this.vd.push(a)};xb.prototype.Zb=function(){return this.ra};function D(a,b,c,d){this.type=a;this.Ja=b;this.Xa=c;this.Le=d;this.Qd=void 0}function Eb(a){return new D(Fb,a)}var Fb="value";function Gb(a,b,c,d){this.ve=b;this.$d=c;this.Qd=d;this.ud=a}Gb.prototype.Zb=function(){var a=this.$d.mc();return"value"===this.ud?a.path:a.parent().path};Gb.prototype.Ae=function(){return this.ud};Gb.prototype.Vb=function(){return this.ve.Vb(this)};Gb.prototype.toString=function(){return this.Zb().toString()+":"+this.ud+":"+B(this.$d.mf())};function Hb(a,b,c){this.ve=a;this.error=b;this.path=c}Hb.prototype.Zb=function(){return this.path};Hb.prototype.Ae=function(){return"cancel"};
Hb.prototype.Vb=function(){return this.ve.Vb(this)};Hb.prototype.toString=function(){return this.path.toString()+":cancel"};function tb(a,b,c){this.w=a;this.ea=b;this.Ub=c}function Ib(a){return a.ea}function Jb(a,b){return b.e()?a.ea&&!a.Ub:sb(a,E(b))}function sb(a,b){return a.ea&&!a.Ub||a.w.Da(b)}tb.prototype.j=function(){return this.w};function Kb(a){this.eg=a;this.Dd=null}Kb.prototype.get=function(){var a=this.eg.get(),b=xa(a);if(this.Dd)for(var c in this.Dd)b[c]-=this.Dd[c];this.Dd=a;return b};function Lb(a,b){this.Nf={};this.fd=new Kb(a);this.ba=b;var c=1E4+2E4*Math.random();setTimeout(q(this.If,this),Math.floor(c))}Lb.prototype.If=function(){var a=this.fd.get(),b={},c=!1,d;for(d in a)0<a[d]&&v(this.Nf,d)&&(b[d]=a[d],c=!0);c&&this.ba.Ve(b);setTimeout(q(this.If,this),Math.floor(6E5*Math.random()))};function Mb(){this.Ec={}}function Nb(a,b,c){n(c)||(c=1);v(a.Ec,b)||(a.Ec[b]=0);a.Ec[b]+=c}Mb.prototype.get=function(){return xa(this.Ec)};var Ob={},Pb={};function Qb(a){a=a.toString();Ob[a]||(Ob[a]=new Mb);return Ob[a]}function Rb(a,b){var c=a.toString();Pb[c]||(Pb[c]=b());return Pb[c]};function F(a,b){this.name=a;this.S=b}function Sb(a,b){return new F(a,b)};function Tb(a,b){return Ub(a.name,b.name)}function Vb(a,b){return Ub(a,b)};function Wb(a,b,c){this.type=Xb;this.source=a;this.path=b;this.Ga=c}Wb.prototype.Xc=function(a){return this.path.e()?new Wb(this.source,G,this.Ga.J(a)):new Wb(this.source,H(this.path),this.Ga)};Wb.prototype.toString=function(){return"Operation("+this.path+": "+this.source.toString()+" overwrite: "+this.Ga.toString()+")"};function Yb(a,b){this.type=Zb;this.source=a;this.path=b}Yb.prototype.Xc=function(){return this.path.e()?new Yb(this.source,G):new Yb(this.source,H(this.path))};Yb.prototype.toString=function(){return"Operation("+this.path+": "+this.source.toString()+" listen_complete)"};function $b(a,b){this.La=a;this.wa=b?b:ac}g=$b.prototype;g.Oa=function(a,b){return new $b(this.La,this.wa.Oa(a,b,this.La).X(null,null,!1,null,null))};g.remove=function(a){return new $b(this.La,this.wa.remove(a,this.La).X(null,null,!1,null,null))};g.get=function(a){for(var b,c=this.wa;!c.e();){b=this.La(a,c.key);if(0===b)return c.value;0>b?c=c.left:0<b&&(c=c.right)}return null};
function bc(a,b){for(var c,d=a.wa,e=null;!d.e();){c=a.La(b,d.key);if(0===c){if(d.left.e())return e?e.key:null;for(d=d.left;!d.right.e();)d=d.right;return d.key}0>c?d=d.left:0<c&&(e=d,d=d.right)}throw Error("Attempted to find predecessor key for a nonexistent key.  What gives?");}g.e=function(){return this.wa.e()};g.count=function(){return this.wa.count()};g.Sc=function(){return this.wa.Sc()};g.fc=function(){return this.wa.fc()};g.ia=function(a){return this.wa.ia(a)};
g.Xb=function(a){return new cc(this.wa,null,this.La,!1,a)};g.Yb=function(a,b){return new cc(this.wa,a,this.La,!1,b)};g.$b=function(a,b){return new cc(this.wa,a,this.La,!0,b)};g.sf=function(a){return new cc(this.wa,null,this.La,!0,a)};function cc(a,b,c,d,e){this.Ud=e||null;this.Ge=d;this.Qa=[];for(e=1;!a.e();)if(e=b?c(a.key,b):1,d&&(e*=-1),0>e)a=this.Ge?a.left:a.right;else if(0===e){this.Qa.push(a);break}else this.Qa.push(a),a=this.Ge?a.right:a.left}
function J(a){if(0===a.Qa.length)return null;var b=a.Qa.pop(),c;c=a.Ud?a.Ud(b.key,b.value):{key:b.key,value:b.value};if(a.Ge)for(b=b.left;!b.e();)a.Qa.push(b),b=b.right;else for(b=b.right;!b.e();)a.Qa.push(b),b=b.left;return c}function dc(a){if(0===a.Qa.length)return null;var b;b=a.Qa;b=b[b.length-1];return a.Ud?a.Ud(b.key,b.value):{key:b.key,value:b.value}}function ec(a,b,c,d,e){this.key=a;this.value=b;this.color=null!=c?c:!0;this.left=null!=d?d:ac;this.right=null!=e?e:ac}g=ec.prototype;
g.X=function(a,b,c,d,e){return new ec(null!=a?a:this.key,null!=b?b:this.value,null!=c?c:this.color,null!=d?d:this.left,null!=e?e:this.right)};g.count=function(){return this.left.count()+1+this.right.count()};g.e=function(){return!1};g.ia=function(a){return this.left.ia(a)||a(this.key,this.value)||this.right.ia(a)};function fc(a){return a.left.e()?a:fc(a.left)}g.Sc=function(){return fc(this).key};g.fc=function(){return this.right.e()?this.key:this.right.fc()};
g.Oa=function(a,b,c){var d,e;e=this;d=c(a,e.key);e=0>d?e.X(null,null,null,e.left.Oa(a,b,c),null):0===d?e.X(null,b,null,null,null):e.X(null,null,null,null,e.right.Oa(a,b,c));return gc(e)};function hc(a){if(a.left.e())return ac;a.left.fa()||a.left.left.fa()||(a=ic(a));a=a.X(null,null,null,hc(a.left),null);return gc(a)}
g.remove=function(a,b){var c,d;c=this;if(0>b(a,c.key))c.left.e()||c.left.fa()||c.left.left.fa()||(c=ic(c)),c=c.X(null,null,null,c.left.remove(a,b),null);else{c.left.fa()&&(c=jc(c));c.right.e()||c.right.fa()||c.right.left.fa()||(c=kc(c),c.left.left.fa()&&(c=jc(c),c=kc(c)));if(0===b(a,c.key)){if(c.right.e())return ac;d=fc(c.right);c=c.X(d.key,d.value,null,null,hc(c.right))}c=c.X(null,null,null,null,c.right.remove(a,b))}return gc(c)};g.fa=function(){return this.color};
function gc(a){a.right.fa()&&!a.left.fa()&&(a=lc(a));a.left.fa()&&a.left.left.fa()&&(a=jc(a));a.left.fa()&&a.right.fa()&&(a=kc(a));return a}function ic(a){a=kc(a);a.right.left.fa()&&(a=a.X(null,null,null,null,jc(a.right)),a=lc(a),a=kc(a));return a}function lc(a){return a.right.X(null,null,a.color,a.X(null,null,!0,null,a.right.left),null)}function jc(a){return a.left.X(null,null,a.color,null,a.X(null,null,!0,a.left.right,null))}
function kc(a){return a.X(null,null,!a.color,a.left.X(null,null,!a.left.color,null,null),a.right.X(null,null,!a.right.color,null,null))}function mc(){}g=mc.prototype;g.X=function(){return this};g.Oa=function(a,b){return new ec(a,b,null)};g.remove=function(){return this};g.count=function(){return 0};g.e=function(){return!0};g.ia=function(){return!1};g.Sc=function(){return null};g.fc=function(){return null};g.fa=function(){return!1};var ac=new mc;function nc(a,b){return a&&"object"===typeof a?(K(".sv"in a,"Unexpected leaf node or priority contents"),b[a[".sv"]]):a}function oc(a,b){var c=new pc;qc(a,new L(""),function(a,e){c.nc(a,rc(e,b))});return c}function rc(a,b){var c=a.B().H(),c=nc(c,b),d;if(a.L()){var e=nc(a.Ca(),b);return e!==a.Ca()||c!==a.B().H()?new sc(e,M(c)):a}d=a;c!==a.B().H()&&(d=d.ga(new sc(c)));a.R(N,function(a,c){var e=rc(c,b);e!==c&&(d=d.O(a,e))});return d};function L(a,b){if(1==arguments.length){this.n=a.split("/");for(var c=0,d=0;d<this.n.length;d++)0<this.n[d].length&&(this.n[c]=this.n[d],c++);this.n.length=c;this.Z=0}else this.n=a,this.Z=b}function O(a,b){var c=E(a);if(null===c)return b;if(c===E(b))return O(H(a),H(b));throw Error("INTERNAL ERROR: innerPath ("+b+") is not within outerPath ("+a+")");}function E(a){return a.Z>=a.n.length?null:a.n[a.Z]}function tc(a){return a.n.length-a.Z}
function H(a){var b=a.Z;b<a.n.length&&b++;return new L(a.n,b)}function uc(a){return a.Z<a.n.length?a.n[a.n.length-1]:null}g=L.prototype;g.toString=function(){for(var a="",b=this.Z;b<this.n.length;b++)""!==this.n[b]&&(a+="/"+this.n[b]);return a||"/"};g.slice=function(a){return this.n.slice(this.Z+(a||0))};g.parent=function(){if(this.Z>=this.n.length)return null;for(var a=[],b=this.Z;b<this.n.length-1;b++)a.push(this.n[b]);return new L(a,0)};
g.u=function(a){for(var b=[],c=this.Z;c<this.n.length;c++)b.push(this.n[c]);if(a instanceof L)for(c=a.Z;c<a.n.length;c++)b.push(a.n[c]);else for(a=a.split("/"),c=0;c<a.length;c++)0<a[c].length&&b.push(a[c]);return new L(b,0)};g.e=function(){return this.Z>=this.n.length};g.ca=function(a){if(tc(this)!==tc(a))return!1;for(var b=this.Z,c=a.Z;b<=this.n.length;b++,c++)if(this.n[b]!==a.n[c])return!1;return!0};
g.contains=function(a){var b=this.Z,c=a.Z;if(tc(this)>tc(a))return!1;for(;b<this.n.length;){if(this.n[b]!==a.n[c])return!1;++b;++c}return!0};var G=new L("");function vc(a,b){this.Ra=a.slice();this.Ha=Math.max(1,this.Ra.length);this.lf=b;for(var c=0;c<this.Ra.length;c++)this.Ha+=wc(this.Ra[c]);xc(this)}vc.prototype.push=function(a){0<this.Ra.length&&(this.Ha+=1);this.Ra.push(a);this.Ha+=wc(a);xc(this)};vc.prototype.pop=function(){var a=this.Ra.pop();this.Ha-=wc(a);0<this.Ra.length&&--this.Ha};
function xc(a){if(768<a.Ha)throw Error(a.lf+"has a key path longer than 768 bytes ("+a.Ha+").");if(32<a.Ra.length)throw Error(a.lf+"path specified exceeds the maximum depth that can be written (32) or object contains a cycle "+yc(a));}function yc(a){return 0==a.Ra.length?"":"in property '"+a.Ra.join(".")+"'"};function zc(){this.wc={}}zc.prototype.set=function(a,b){null==b?delete this.wc[a]:this.wc[a]=b};zc.prototype.get=function(a){return v(this.wc,a)?this.wc[a]:null};zc.prototype.remove=function(a){delete this.wc[a]};zc.prototype.wf=!0;function Ac(a){this.Fc=a;this.Pd="firebase:"}g=Ac.prototype;g.set=function(a,b){null==b?this.Fc.removeItem(this.Pd+a):this.Fc.setItem(this.Pd+a,B(b))};g.get=function(a){a=this.Fc.getItem(this.Pd+a);return null==a?null:nb(a)};g.remove=function(a){this.Fc.removeItem(this.Pd+a)};g.wf=!1;g.toString=function(){return this.Fc.toString()};function Bc(a){try{if("undefined"!==typeof window&&"undefined"!==typeof window[a]){var b=window[a];b.setItem("firebase:sentinel","cache");b.removeItem("firebase:sentinel");return new Ac(b)}}catch(c){}return new zc}var Cc=Bc("localStorage"),P=Bc("sessionStorage");function Dc(a,b,c,d,e){this.host=a.toLowerCase();this.domain=this.host.substr(this.host.indexOf(".")+1);this.lb=b;this.Db=c;this.Ug=d;this.Od=e||"";this.Pa=Cc.get("host:"+a)||this.host}function Ec(a,b){b!==a.Pa&&(a.Pa=b,"s-"===a.Pa.substr(0,2)&&Cc.set("host:"+a.host,a.Pa))}Dc.prototype.toString=function(){var a=(this.lb?"https://":"http://")+this.host;this.Od&&(a+="<"+this.Od+">");return a};var Fc=function(){var a=1;return function(){return a++}}();function K(a,b){if(!a)throw Gc(b);}function Gc(a){return Error("Firebase ("+hb+") INTERNAL ASSERT FAILED: "+a)}
function Hc(a){try{var b;if("undefined"!==typeof atob)b=atob(a);else{gb();for(var c=eb,d=[],e=0;e<a.length;){var f=c[a.charAt(e++)],h=e<a.length?c[a.charAt(e)]:0;++e;var k=e<a.length?c[a.charAt(e)]:64;++e;var l=e<a.length?c[a.charAt(e)]:64;++e;if(null==f||null==h||null==k||null==l)throw Error();d.push(f<<2|h>>4);64!=k&&(d.push(h<<4&240|k>>2),64!=l&&d.push(k<<6&192|l))}if(8192>d.length)b=String.fromCharCode.apply(null,d);else{a="";for(c=0;c<d.length;c+=8192)a+=String.fromCharCode.apply(null,Wa(d,c,
c+8192));b=a}}return b}catch(m){Cb("base64Decode failed: ",m)}return null}function Ic(a){var b=Jc(a);a=new La;a.update(b);var b=[],c=8*a.ee;56>a.ac?a.update(a.Ld,56-a.ac):a.update(a.Ld,a.Wa-(a.ac-56));for(var d=a.Wa-1;56<=d;d--)a.ne[d]=c&255,c/=256;Ma(a,a.ne);for(d=c=0;5>d;d++)for(var e=24;0<=e;e-=8)b[c]=a.P[d]>>e&255,++c;return fb(b)}
function Kc(a){for(var b="",c=0;c<arguments.length;c++)b=fa(arguments[c])?b+Kc.apply(null,arguments[c]):"object"===typeof arguments[c]?b+B(arguments[c]):b+arguments[c],b+=" ";return b}var Bb=null,Lc=!0;function Cb(a){!0===Lc&&(Lc=!1,null===Bb&&!0===P.get("logging_enabled")&&Mc(!0));if(Bb){var b=Kc.apply(null,arguments);Bb(b)}}function Nc(a){return function(){Cb(a,arguments)}}
function Oc(a){if("undefined"!==typeof console){var b="FIREBASE INTERNAL ERROR: "+Kc.apply(null,arguments);"undefined"!==typeof console.error?console.error(b):console.log(b)}}function Pc(a){var b=Kc.apply(null,arguments);throw Error("FIREBASE FATAL ERROR: "+b);}function Q(a){if("undefined"!==typeof console){var b="FIREBASE WARNING: "+Kc.apply(null,arguments);"undefined"!==typeof console.warn?console.warn(b):console.log(b)}}
function Qc(a){var b="",c="",d="",e="",f=!0,h="https",k=443;if(p(a)){var l=a.indexOf("//");0<=l&&(h=a.substring(0,l-1),a=a.substring(l+2));l=a.indexOf("/");-1===l&&(l=a.length);b=a.substring(0,l);e="";a=a.substring(l).split("/");for(l=0;l<a.length;l++)if(0<a[l].length){var m=a[l];try{m=decodeURIComponent(m.replace(/\+/g," "))}catch(t){}e+="/"+m}a=b.split(".");3===a.length?(c=a[1],d=a[0].toLowerCase()):2===a.length&&(c=a[0]);l=b.indexOf(":");0<=l&&(f="https"===h||"wss"===h,k=b.substring(l+1),isFinite(k)&&
(k=String(k)),k=p(k)?/^\s*-?0x/i.test(k)?parseInt(k,16):parseInt(k,10):NaN)}return{host:b,port:k,domain:c,Rg:d,lb:f,scheme:h,$c:e}}function Rc(a){return ga(a)&&(a!=a||a==Number.POSITIVE_INFINITY||a==Number.NEGATIVE_INFINITY)}
function Sc(a){if("complete"===document.readyState)a();else{var b=!1,c=function(){document.body?b||(b=!0,a()):setTimeout(c,Math.floor(10))};document.addEventListener?(document.addEventListener("DOMContentLoaded",c,!1),window.addEventListener("load",c,!1)):document.attachEvent&&(document.attachEvent("onreadystatechange",function(){"complete"===document.readyState&&c()}),window.attachEvent("onload",c))}}
function Ub(a,b){if(a===b)return 0;if("[MIN_NAME]"===a||"[MAX_NAME]"===b)return-1;if("[MIN_NAME]"===b||"[MAX_NAME]"===a)return 1;var c=Tc(a),d=Tc(b);return null!==c?null!==d?0==c-d?a.length-b.length:c-d:-1:null!==d?1:a<b?-1:1}function Uc(a,b){if(b&&a in b)return b[a];throw Error("Missing required key ("+a+") in object: "+B(b));}
function Vc(a){if("object"!==typeof a||null===a)return B(a);var b=[],c;for(c in a)b.push(c);b.sort();c="{";for(var d=0;d<b.length;d++)0!==d&&(c+=","),c+=B(b[d]),c+=":",c+=Vc(a[b[d]]);return c+"}"}function Wc(a,b){if(a.length<=b)return[a];for(var c=[],d=0;d<a.length;d+=b)d+b>a?c.push(a.substring(d,a.length)):c.push(a.substring(d,d+b));return c}function Xc(a,b){if(ea(a))for(var c=0;c<a.length;++c)b(c,a[c]);else r(a,b)}
function Yc(a){K(!Rc(a),"Invalid JSON number");var b,c,d,e;0===a?(d=c=0,b=-Infinity===1/a?1:0):(b=0>a,a=Math.abs(a),a>=Math.pow(2,-1022)?(d=Math.min(Math.floor(Math.log(a)/Math.LN2),1023),c=d+1023,d=Math.round(a*Math.pow(2,52-d)-Math.pow(2,52))):(c=0,d=Math.round(a/Math.pow(2,-1074))));e=[];for(a=52;a;--a)e.push(d%2?1:0),d=Math.floor(d/2);for(a=11;a;--a)e.push(c%2?1:0),c=Math.floor(c/2);e.push(b?1:0);e.reverse();b=e.join("");c="";for(a=0;64>a;a+=8)d=parseInt(b.substr(a,8),2).toString(16),1===d.length&&
(d="0"+d),c+=d;return c.toLowerCase()}var Zc=/^-?\d{1,10}$/;function Tc(a){return Zc.test(a)&&(a=Number(a),-2147483648<=a&&2147483647>=a)?a:null}function Db(a){try{a()}catch(b){setTimeout(function(){Q("Exception was thrown by user callback.",b.stack||"");throw b;},Math.floor(0))}}function R(a,b){if(ha(a)){var c=Array.prototype.slice.call(arguments,1).slice();Db(function(){a.apply(null,c)})}};function Jc(a){for(var b=[],c=0,d=0;d<a.length;d++){var e=a.charCodeAt(d);55296<=e&&56319>=e&&(e-=55296,d++,K(d<a.length,"Surrogate pair missing trail surrogate."),e=65536+(e<<10)+(a.charCodeAt(d)-56320));128>e?b[c++]=e:(2048>e?b[c++]=e>>6|192:(65536>e?b[c++]=e>>12|224:(b[c++]=e>>18|240,b[c++]=e>>12&63|128),b[c++]=e>>6&63|128),b[c++]=e&63|128)}return b}function wc(a){for(var b=0,c=0;c<a.length;c++){var d=a.charCodeAt(c);128>d?b++:2048>d?b+=2:55296<=d&&56319>=d?(b+=4,c++):b+=3}return b};function $c(a){var b={},c={},d={},e="";try{var f=a.split("."),b=nb(Hc(f[0])||""),c=nb(Hc(f[1])||""),e=f[2],d=c.d||{};delete c.d}catch(h){}return{Xg:b,Bc:c,data:d,Og:e}}function ad(a){a=$c(a).Bc;return"object"===typeof a&&a.hasOwnProperty("iat")?w(a,"iat"):null}function bd(a){a=$c(a);var b=a.Bc;return!!a.Og&&!!b&&"object"===typeof b&&b.hasOwnProperty("iat")};function cd(a){this.V=a;this.g=a.o.g}function dd(a,b,c,d){var e=[],f=[];Oa(b,function(b){"child_changed"===b.type&&a.g.Ad(b.Le,b.Ja)&&f.push(new D("child_moved",b.Ja,b.Xa))});ed(a,e,"child_removed",b,d,c);ed(a,e,"child_added",b,d,c);ed(a,e,"child_moved",f,d,c);ed(a,e,"child_changed",b,d,c);ed(a,e,Fb,b,d,c);return e}function ed(a,b,c,d,e,f){d=Pa(d,function(a){return a.type===c});Xa(d,q(a.fg,a));Oa(d,function(c){var d=fd(a,c,f);Oa(e,function(e){e.Kf(c.type)&&b.push(e.createEvent(d,a.V))})})}
function fd(a,b,c){"value"!==b.type&&"child_removed"!==b.type&&(b.Qd=c.rf(b.Xa,b.Ja,a.g));return b}cd.prototype.fg=function(a,b){if(null==a.Xa||null==b.Xa)throw Gc("Should only compare child_ events.");return this.g.compare(new F(a.Xa,a.Ja),new F(b.Xa,b.Ja))};function gd(){this.bb={}}
function hd(a,b){var c=b.type,d=b.Xa;K("child_added"==c||"child_changed"==c||"child_removed"==c,"Only child changes supported for tracking");K(".priority"!==d,"Only non-priority child changes can be tracked.");var e=w(a.bb,d);if(e){var f=e.type;if("child_added"==c&&"child_removed"==f)a.bb[d]=new D("child_changed",b.Ja,d,e.Ja);else if("child_removed"==c&&"child_added"==f)delete a.bb[d];else if("child_removed"==c&&"child_changed"==f)a.bb[d]=new D("child_removed",e.Le,d);else if("child_changed"==c&&
"child_added"==f)a.bb[d]=new D("child_added",b.Ja,d);else if("child_changed"==c&&"child_changed"==f)a.bb[d]=new D("child_changed",b.Ja,d,e.Le);else throw Gc("Illegal combination of changes: "+b+" occurred after "+e);}else a.bb[d]=b};function id(a,b,c){this.Rb=a;this.qb=b;this.sb=c||null}g=id.prototype;g.Kf=function(a){return"value"===a};g.createEvent=function(a,b){var c=b.o.g;return new Gb("value",this,new S(a.Ja,b.mc(),c))};g.Vb=function(a){var b=this.sb;if("cancel"===a.Ae()){K(this.qb,"Raising a cancel event on a listener with no cancel callback");var c=this.qb;return function(){c.call(b,a.error)}}var d=this.Rb;return function(){d.call(b,a.$d)}};g.gf=function(a,b){return this.qb?new Hb(this,a,b):null};
g.matches=function(a){return a instanceof id?a.Rb&&this.Rb?a.Rb===this.Rb&&a.sb===this.sb:!0:!1};g.tf=function(){return null!==this.Rb};function jd(a,b,c){this.ha=a;this.qb=b;this.sb=c}g=jd.prototype;g.Kf=function(a){a="children_added"===a?"child_added":a;return("children_removed"===a?"child_removed":a)in this.ha};g.gf=function(a,b){return this.qb?new Hb(this,a,b):null};
g.createEvent=function(a,b){K(null!=a.Xa,"Child events should have a childName.");var c=b.mc().u(a.Xa);return new Gb(a.type,this,new S(a.Ja,c,b.o.g),a.Qd)};g.Vb=function(a){var b=this.sb;if("cancel"===a.Ae()){K(this.qb,"Raising a cancel event on a listener with no cancel callback");var c=this.qb;return function(){c.call(b,a.error)}}var d=this.ha[a.ud];return function(){d.call(b,a.$d,a.Qd)}};
g.matches=function(a){if(a instanceof jd){if(!this.ha||!a.ha)return!0;if(this.sb===a.sb){var b=pa(a.ha);if(b===pa(this.ha)){if(1===b){var b=qa(a.ha),c=qa(this.ha);return c===b&&(!a.ha[b]||!this.ha[c]||a.ha[b]===this.ha[c])}return oa(this.ha,function(b,c){return a.ha[c]===b})}}}return!1};g.tf=function(){return null!==this.ha};function kd(a){this.g=a}g=kd.prototype;g.K=function(a,b,c,d,e,f){K(a.Jc(this.g),"A node must be indexed if only a child is updated");e=a.J(b);if(e.Y(d).ca(c.Y(d))&&e.e()==c.e())return a;null!=f&&(c.e()?a.Da(b)?hd(f,new D("child_removed",e,b)):K(a.L(),"A child remove without an old child only makes sense on a leaf node"):e.e()?hd(f,new D("child_added",c,b)):hd(f,new D("child_changed",c,b,e)));return a.L()&&c.e()?a:a.O(b,c).mb(this.g)};
g.xa=function(a,b,c){null!=c&&(a.L()||a.R(N,function(a,e){b.Da(a)||hd(c,new D("child_removed",e,a))}),b.L()||b.R(N,function(b,e){if(a.Da(b)){var f=a.J(b);f.ca(e)||hd(c,new D("child_changed",e,b,f))}else hd(c,new D("child_added",e,b))}));return b.mb(this.g)};g.ga=function(a,b){return a.e()?C:a.ga(b)};g.Na=function(){return!1};g.Wb=function(){return this};function ld(a){this.Ce=new kd(a.g);this.g=a.g;var b;a.ma?(b=md(a),b=a.g.Pc(nd(a),b)):b=a.g.Tc();this.ed=b;a.pa?(b=od(a),a=a.g.Pc(pd(a),b)):a=a.g.Qc();this.Gc=a}g=ld.prototype;g.matches=function(a){return 0>=this.g.compare(this.ed,a)&&0>=this.g.compare(a,this.Gc)};g.K=function(a,b,c,d,e,f){this.matches(new F(b,c))||(c=C);return this.Ce.K(a,b,c,d,e,f)};
g.xa=function(a,b,c){b.L()&&(b=C);var d=b.mb(this.g),d=d.ga(C),e=this;b.R(N,function(a,b){e.matches(new F(a,b))||(d=d.O(a,C))});return this.Ce.xa(a,d,c)};g.ga=function(a){return a};g.Na=function(){return!0};g.Wb=function(){return this.Ce};function qd(a){this.sa=new ld(a);this.g=a.g;K(a.ja,"Only valid if limit has been set");this.ka=a.ka;this.Jb=!rd(a)}g=qd.prototype;g.K=function(a,b,c,d,e,f){this.sa.matches(new F(b,c))||(c=C);return a.J(b).ca(c)?a:a.Eb()<this.ka?this.sa.Wb().K(a,b,c,d,e,f):sd(this,a,b,c,e,f)};
g.xa=function(a,b,c){var d;if(b.L()||b.e())d=C.mb(this.g);else if(2*this.ka<b.Eb()&&b.Jc(this.g)){d=C.mb(this.g);b=this.Jb?b.$b(this.sa.Gc,this.g):b.Yb(this.sa.ed,this.g);for(var e=0;0<b.Qa.length&&e<this.ka;){var f=J(b),h;if(h=this.Jb?0>=this.g.compare(this.sa.ed,f):0>=this.g.compare(f,this.sa.Gc))d=d.O(f.name,f.S),e++;else break}}else{d=b.mb(this.g);d=d.ga(C);var k,l,m;if(this.Jb){b=d.sf(this.g);k=this.sa.Gc;l=this.sa.ed;var t=td(this.g);m=function(a,b){return t(b,a)}}else b=d.Xb(this.g),k=this.sa.ed,
l=this.sa.Gc,m=td(this.g);for(var e=0,y=!1;0<b.Qa.length;)f=J(b),!y&&0>=m(k,f)&&(y=!0),(h=y&&e<this.ka&&0>=m(f,l))?e++:d=d.O(f.name,C)}return this.sa.Wb().xa(a,d,c)};g.ga=function(a){return a};g.Na=function(){return!0};g.Wb=function(){return this.sa.Wb()};
function sd(a,b,c,d,e,f){var h;if(a.Jb){var k=td(a.g);h=function(a,b){return k(b,a)}}else h=td(a.g);K(b.Eb()==a.ka,"");var l=new F(c,d),m=a.Jb?ud(b,a.g):vd(b,a.g),t=a.sa.matches(l);if(b.Da(c)){for(var y=b.J(c),m=e.ze(a.g,m,a.Jb);null!=m&&(m.name==c||b.Da(m.name));)m=e.ze(a.g,m,a.Jb);e=null==m?1:h(m,l);if(t&&!d.e()&&0<=e)return null!=f&&hd(f,new D("child_changed",d,c,y)),b.O(c,d);null!=f&&hd(f,new D("child_removed",y,c));b=b.O(c,C);return null!=m&&a.sa.matches(m)?(null!=f&&hd(f,new D("child_added",
m.S,m.name)),b.O(m.name,m.S)):b}return d.e()?b:t&&0<=h(m,l)?(null!=f&&(hd(f,new D("child_removed",m.S,m.name)),hd(f,new D("child_added",d,c))),b.O(c,d).O(m.name,C)):b};function wd(a,b){this.ke=a;this.dg=b}function yd(a){this.U=a}
yd.prototype.ab=function(a,b,c,d){var e=new gd,f;if(b.type===Xb)b.source.xe?c=zd(this,a,b.path,b.Ga,c,d,e):(K(b.source.pf,"Unknown source."),f=b.source.bf,c=Ad(this,a,b.path,b.Ga,c,d,f,e));else if(b.type===Bd)b.source.xe?c=Cd(this,a,b.path,b.children,c,d,e):(K(b.source.pf,"Unknown source."),f=b.source.bf,c=Dd(this,a,b.path,b.children,c,d,f,e));else if(b.type===Ed)if(b.Vd)if(b=b.path,null!=c.tc(b))c=a;else{f=new rb(c,a,d);d=a.Q.j();if(b.e()||".priority"===E(b))Ib(a.C())?b=c.za(ub(a)):(b=a.C().j(),
K(b instanceof T,"serverChildren would be complete if leaf node"),b=c.yc(b)),b=this.U.xa(d,b,e);else{var h=E(b),k=c.xc(h,a.C());null==k&&sb(a.C(),h)&&(k=d.J(h));b=null!=k?this.U.K(d,h,k,H(b),f,e):a.Q.j().Da(h)?this.U.K(d,h,C,H(b),f,e):d;b.e()&&Ib(a.C())&&(d=c.za(ub(a)),d.L()&&(b=this.U.xa(b,d,e)))}d=Ib(a.C())||null!=c.tc(G);c=Fd(a,b,d,this.U.Na())}else c=Gd(this,a,b.path,b.Qb,c,d,e);else if(b.type===Zb)d=b.path,b=a.C(),f=b.j(),h=b.ea||d.e(),c=Hd(this,new Id(a.Q,new tb(f,h,b.Ub)),d,c,qb,e);else throw Gc("Unknown operation type: "+
b.type);e=ra(e.bb);d=c;b=d.Q;b.ea&&(f=b.j().L()||b.j().e(),h=Jd(a),(0<e.length||!a.Q.ea||f&&!b.j().ca(h)||!b.j().B().ca(h.B()))&&e.push(Eb(Jd(d))));return new wd(c,e)};
function Hd(a,b,c,d,e,f){var h=b.Q;if(null!=d.tc(c))return b;var k;if(c.e())K(Ib(b.C()),"If change path is empty, we must have complete server data"),b.C().Ub?(e=ub(b),d=d.yc(e instanceof T?e:C)):d=d.za(ub(b)),f=a.U.xa(b.Q.j(),d,f);else{var l=E(c);if(".priority"==l)K(1==tc(c),"Can't have a priority with additional path components"),f=h.j(),k=b.C().j(),d=d.ld(c,f,k),f=null!=d?a.U.ga(f,d):h.j();else{var m=H(c);sb(h,l)?(k=b.C().j(),d=d.ld(c,h.j(),k),d=null!=d?h.j().J(l).K(m,d):h.j().J(l)):d=d.xc(l,b.C());
f=null!=d?a.U.K(h.j(),l,d,m,e,f):h.j()}}return Fd(b,f,h.ea||c.e(),a.U.Na())}function Ad(a,b,c,d,e,f,h,k){var l=b.C();h=h?a.U:a.U.Wb();if(c.e())d=h.xa(l.j(),d,null);else if(h.Na()&&!l.Ub)d=l.j().K(c,d),d=h.xa(l.j(),d,null);else{var m=E(c);if(!Jb(l,c)&&1<tc(c))return b;var t=H(c);d=l.j().J(m).K(t,d);d=".priority"==m?h.ga(l.j(),d):h.K(l.j(),m,d,t,qb,null)}l=l.ea||c.e();b=new Id(b.Q,new tb(d,l,h.Na()));return Hd(a,b,c,e,new rb(e,b,f),k)}
function zd(a,b,c,d,e,f,h){var k=b.Q;e=new rb(e,b,f);if(c.e())h=a.U.xa(b.Q.j(),d,h),a=Fd(b,h,!0,a.U.Na());else if(f=E(c),".priority"===f)h=a.U.ga(b.Q.j(),d),a=Fd(b,h,k.ea,k.Ub);else{c=H(c);var l=k.j().J(f);if(!c.e()){var m=e.qf(f);d=null!=m?".priority"===uc(c)&&m.Y(c.parent()).e()?m:m.K(c,d):C}l.ca(d)?a=b:(h=a.U.K(k.j(),f,d,c,e,h),a=Fd(b,h,k.ea,a.U.Na()))}return a}
function Cd(a,b,c,d,e,f,h){var k=b;Kd(d,function(d,m){var t=c.u(d);sb(b.Q,E(t))&&(k=zd(a,k,t,m,e,f,h))});Kd(d,function(d,m){var t=c.u(d);sb(b.Q,E(t))||(k=zd(a,k,t,m,e,f,h))});return k}function Ld(a,b){Kd(b,function(b,d){a=a.K(b,d)});return a}
function Dd(a,b,c,d,e,f,h,k){if(b.C().j().e()&&!Ib(b.C()))return b;var l=b;c=c.e()?d:Md(Nd,c,d);var m=b.C().j();c.children.ia(function(c,d){if(m.Da(c)){var I=b.C().j().J(c),I=Ld(I,d);l=Ad(a,l,new L(c),I,e,f,h,k)}});c.children.ia(function(c,d){var I=!sb(b.C(),c)&&null==d.value;m.Da(c)||I||(I=b.C().j().J(c),I=Ld(I,d),l=Ad(a,l,new L(c),I,e,f,h,k))});return l}
function Gd(a,b,c,d,e,f,h){if(null!=e.tc(c))return b;var k=b.C();if(null!=d.value){if(c.e()&&k.ea||Jb(k,c))return Ad(a,b,c,k.j().Y(c),e,f,!1,h);if(c.e()){var l=Nd;k.j().R(Od,function(a,b){l=l.set(new L(a),b)});return Dd(a,b,c,l,e,f,!1,h)}return b}l=Nd;Kd(d,function(a){var b=c.u(a);Jb(k,b)&&(l=l.set(a,k.j().Y(b)))});return Dd(a,b,c,l,e,f,!1,h)};function Pd(){}var Qd={};function td(a){return q(a.compare,a)}Pd.prototype.Ad=function(a,b){return 0!==this.compare(new F("[MIN_NAME]",a),new F("[MIN_NAME]",b))};Pd.prototype.Tc=function(){return Rd};function Sd(a){this.cc=a}ma(Sd,Pd);g=Sd.prototype;g.Ic=function(a){return!a.J(this.cc).e()};g.compare=function(a,b){var c=a.S.J(this.cc),d=b.S.J(this.cc),c=c.Dc(d);return 0===c?Ub(a.name,b.name):c};g.Pc=function(a,b){var c=M(a),c=C.O(this.cc,c);return new F(b,c)};
g.Qc=function(){var a=C.O(this.cc,Td);return new F("[MAX_NAME]",a)};g.toString=function(){return this.cc};function Ud(){}ma(Ud,Pd);g=Ud.prototype;g.compare=function(a,b){var c=a.S.B(),d=b.S.B(),c=c.Dc(d);return 0===c?Ub(a.name,b.name):c};g.Ic=function(a){return!a.B().e()};g.Ad=function(a,b){return!a.B().ca(b.B())};g.Tc=function(){return Rd};g.Qc=function(){return new F("[MAX_NAME]",new sc("[PRIORITY-POST]",Td))};g.Pc=function(a,b){var c=M(a);return new F(b,new sc("[PRIORITY-POST]",c))};
g.toString=function(){return".priority"};var N=new Ud;function Vd(){}ma(Vd,Pd);g=Vd.prototype;g.compare=function(a,b){return Ub(a.name,b.name)};g.Ic=function(){throw Gc("KeyIndex.isDefinedOn not expected to be called.");};g.Ad=function(){return!1};g.Tc=function(){return Rd};g.Qc=function(){return new F("[MAX_NAME]",C)};g.Pc=function(a){K(p(a),"KeyIndex indexValue must always be a string.");return new F(a,C)};g.toString=function(){return".key"};var Od=new Vd;function Wd(){}ma(Wd,Pd);g=Wd.prototype;
g.compare=function(a,b){var c=a.S.Dc(b.S);return 0===c?Ub(a.name,b.name):c};g.Ic=function(){return!0};g.Ad=function(a,b){return!a.ca(b)};g.Tc=function(){return Rd};g.Qc=function(){return Xd};g.Pc=function(a,b){var c=M(a);return new F(b,c)};g.toString=function(){return".value"};var Yd=new Wd;function Zd(){this.Tb=this.pa=this.Lb=this.ma=this.ja=!1;this.ka=0;this.Nb="";this.ec=null;this.yb="";this.bc=null;this.wb="";this.g=N}var $d=new Zd;function rd(a){return""===a.Nb?a.ma:"l"===a.Nb}function nd(a){K(a.ma,"Only valid if start has been set");return a.ec}function md(a){K(a.ma,"Only valid if start has been set");return a.Lb?a.yb:"[MIN_NAME]"}function pd(a){K(a.pa,"Only valid if end has been set");return a.bc}
function od(a){K(a.pa,"Only valid if end has been set");return a.Tb?a.wb:"[MAX_NAME]"}function ae(a){var b=new Zd;b.ja=a.ja;b.ka=a.ka;b.ma=a.ma;b.ec=a.ec;b.Lb=a.Lb;b.yb=a.yb;b.pa=a.pa;b.bc=a.bc;b.Tb=a.Tb;b.wb=a.wb;b.g=a.g;return b}g=Zd.prototype;g.Ie=function(a){var b=ae(this);b.ja=!0;b.ka=a;b.Nb="";return b};g.Je=function(a){var b=ae(this);b.ja=!0;b.ka=a;b.Nb="l";return b};g.Ke=function(a){var b=ae(this);b.ja=!0;b.ka=a;b.Nb="r";return b};
g.ae=function(a,b){var c=ae(this);c.ma=!0;n(a)||(a=null);c.ec=a;null!=b?(c.Lb=!0,c.yb=b):(c.Lb=!1,c.yb="");return c};g.td=function(a,b){var c=ae(this);c.pa=!0;n(a)||(a=null);c.bc=a;n(b)?(c.Tb=!0,c.wb=b):(c.Zg=!1,c.wb="");return c};function be(a,b){var c=ae(a);c.g=b;return c}function ce(a){var b={};a.ma&&(b.sp=a.ec,a.Lb&&(b.sn=a.yb));a.pa&&(b.ep=a.bc,a.Tb&&(b.en=a.wb));if(a.ja){b.l=a.ka;var c=a.Nb;""===c&&(c=rd(a)?"l":"r");b.vf=c}a.g!==N&&(b.i=a.g.toString());return b}
function de(a){return!(a.ma||a.pa||a.ja)}function ee(a){var b={};if(de(a)&&a.g==N)return b;var c;a.g===N?c="$priority":a.g===Yd?c="$value":a.g===Od?c="$key":(K(a.g instanceof Sd,"Unrecognized index type!"),c=a.g.toString());b.orderBy=B(c);a.ma&&(b.startAt=B(a.ec),a.Lb&&(b.startAt+=","+B(a.yb)));a.pa&&(b.endAt=B(a.bc),a.Tb&&(b.endAt+=","+B(a.wb)));a.ja&&(rd(a)?b.limitToFirst=a.ka:b.limitToLast=a.ka);return b}g.toString=function(){return B(ce(this))};function fe(a,b){this.Bd=a;this.dc=b}fe.prototype.get=function(a){var b=w(this.Bd,a);if(!b)throw Error("No index defined for "+a);return b===Qd?null:b};function ge(a,b,c){var d=na(a.Bd,function(d,f){var h=w(a.dc,f);K(h,"Missing index implementation for "+f);if(d===Qd){if(h.Ic(b.S)){for(var k=[],l=c.Xb(Sb),m=J(l);m;)m.name!=b.name&&k.push(m),m=J(l);k.push(b);return he(k,td(h))}return Qd}h=c.get(b.name);k=d;h&&(k=k.remove(new F(b.name,h)));return k.Oa(b,b.S)});return new fe(d,a.dc)}
function ie(a,b,c){var d=na(a.Bd,function(a){if(a===Qd)return a;var d=c.get(b.name);return d?a.remove(new F(b.name,d)):a});return new fe(d,a.dc)}var je=new fe({".priority":Qd},{".priority":N});function sc(a,b){this.A=a;K(n(this.A)&&null!==this.A,"LeafNode shouldn't be created with null/undefined value.");this.aa=b||C;ke(this.aa);this.Cb=null}var le=["object","boolean","number","string"];g=sc.prototype;g.L=function(){return!0};g.B=function(){return this.aa};g.ga=function(a){return new sc(this.A,a)};g.J=function(a){return".priority"===a?this.aa:C};g.Y=function(a){return a.e()?this:".priority"===E(a)?this.aa:C};g.Da=function(){return!1};g.rf=function(){return null};
g.O=function(a,b){return".priority"===a?this.ga(b):b.e()&&".priority"!==a?this:C.O(a,b).ga(this.aa)};g.K=function(a,b){var c=E(a);if(null===c)return b;if(b.e()&&".priority"!==c)return this;K(".priority"!==c||1===tc(a),".priority must be the last token in a path");return this.O(c,C.K(H(a),b))};g.e=function(){return!1};g.Eb=function(){return 0};g.R=function(){return!1};g.H=function(a){return a&&!this.B().e()?{".value":this.Ca(),".priority":this.B().H()}:this.Ca()};
g.hash=function(){if(null===this.Cb){var a="";this.aa.e()||(a+="priority:"+me(this.aa.H())+":");var b=typeof this.A,a=a+(b+":"),a="number"===b?a+Yc(this.A):a+this.A;this.Cb=Ic(a)}return this.Cb};g.Ca=function(){return this.A};g.Dc=function(a){if(a===C)return 1;if(a instanceof T)return-1;K(a.L(),"Unknown node type");var b=typeof a.A,c=typeof this.A,d=Na(le,b),e=Na(le,c);K(0<=d,"Unknown leaf type: "+b);K(0<=e,"Unknown leaf type: "+c);return d===e?"object"===c?0:this.A<a.A?-1:this.A===a.A?0:1:e-d};
g.mb=function(){return this};g.Jc=function(){return!0};g.ca=function(a){return a===this?!0:a.L()?this.A===a.A&&this.aa.ca(a.aa):!1};g.toString=function(){return B(this.H(!0))};function T(a,b,c){this.m=a;(this.aa=b)&&ke(this.aa);a.e()&&K(!this.aa||this.aa.e(),"An empty node cannot have a priority");this.xb=c;this.Cb=null}g=T.prototype;g.L=function(){return!1};g.B=function(){return this.aa||C};g.ga=function(a){return this.m.e()?this:new T(this.m,a,this.xb)};g.J=function(a){if(".priority"===a)return this.B();a=this.m.get(a);return null===a?C:a};g.Y=function(a){var b=E(a);return null===b?this:this.J(b).Y(H(a))};g.Da=function(a){return null!==this.m.get(a)};
g.O=function(a,b){K(b,"We should always be passing snapshot nodes");if(".priority"===a)return this.ga(b);var c=new F(a,b),d,e;b.e()?(d=this.m.remove(a),c=ie(this.xb,c,this.m)):(d=this.m.Oa(a,b),c=ge(this.xb,c,this.m));e=d.e()?C:this.aa;return new T(d,e,c)};g.K=function(a,b){var c=E(a);if(null===c)return b;K(".priority"!==E(a)||1===tc(a),".priority must be the last token in a path");var d=this.J(c).K(H(a),b);return this.O(c,d)};g.e=function(){return this.m.e()};g.Eb=function(){return this.m.count()};
var ne=/^(0|[1-9]\d*)$/;g=T.prototype;g.H=function(a){if(this.e())return null;var b={},c=0,d=0,e=!0;this.R(N,function(f,h){b[f]=h.H(a);c++;e&&ne.test(f)?d=Math.max(d,Number(f)):e=!1});if(!a&&e&&d<2*c){var f=[],h;for(h in b)f[h]=b[h];return f}a&&!this.B().e()&&(b[".priority"]=this.B().H());return b};g.hash=function(){if(null===this.Cb){var a="";this.B().e()||(a+="priority:"+me(this.B().H())+":");this.R(N,function(b,c){var d=c.hash();""!==d&&(a+=":"+b+":"+d)});this.Cb=""===a?"":Ic(a)}return this.Cb};
g.rf=function(a,b,c){return(c=oe(this,c))?(a=bc(c,new F(a,b)))?a.name:null:bc(this.m,a)};function ud(a,b){var c;c=(c=oe(a,b))?(c=c.Sc())&&c.name:a.m.Sc();return c?new F(c,a.m.get(c)):null}function vd(a,b){var c;c=(c=oe(a,b))?(c=c.fc())&&c.name:a.m.fc();return c?new F(c,a.m.get(c)):null}g.R=function(a,b){var c=oe(this,a);return c?c.ia(function(a){return b(a.name,a.S)}):this.m.ia(b)};g.Xb=function(a){return this.Yb(a.Tc(),a)};
g.Yb=function(a,b){var c=oe(this,b);if(c)return c.Yb(a,function(a){return a});for(var c=this.m.Yb(a.name,Sb),d=dc(c);null!=d&&0>b.compare(d,a);)J(c),d=dc(c);return c};g.sf=function(a){return this.$b(a.Qc(),a)};g.$b=function(a,b){var c=oe(this,b);if(c)return c.$b(a,function(a){return a});for(var c=this.m.$b(a.name,Sb),d=dc(c);null!=d&&0<b.compare(d,a);)J(c),d=dc(c);return c};g.Dc=function(a){return this.e()?a.e()?0:-1:a.L()||a.e()?1:a===Td?-1:0};
g.mb=function(a){if(a===Od||ta(this.xb.dc,a.toString()))return this;var b=this.xb,c=this.m;K(a!==Od,"KeyIndex always exists and isn't meant to be added to the IndexMap.");for(var d=[],e=!1,c=c.Xb(Sb),f=J(c);f;)e=e||a.Ic(f.S),d.push(f),f=J(c);d=e?he(d,td(a)):Qd;e=a.toString();c=xa(b.dc);c[e]=a;a=xa(b.Bd);a[e]=d;return new T(this.m,this.aa,new fe(a,c))};g.Jc=function(a){return a===Od||ta(this.xb.dc,a.toString())};
g.ca=function(a){if(a===this)return!0;if(a.L())return!1;if(this.B().ca(a.B())&&this.m.count()===a.m.count()){var b=this.Xb(N);a=a.Xb(N);for(var c=J(b),d=J(a);c&&d;){if(c.name!==d.name||!c.S.ca(d.S))return!1;c=J(b);d=J(a)}return null===c&&null===d}return!1};function oe(a,b){return b===Od?null:a.xb.get(b.toString())}g.toString=function(){return B(this.H(!0))};function M(a,b){if(null===a)return C;var c=null;"object"===typeof a&&".priority"in a?c=a[".priority"]:"undefined"!==typeof b&&(c=b);K(null===c||"string"===typeof c||"number"===typeof c||"object"===typeof c&&".sv"in c,"Invalid priority type found: "+typeof c);"object"===typeof a&&".value"in a&&null!==a[".value"]&&(a=a[".value"]);if("object"!==typeof a||".sv"in a)return new sc(a,M(c));if(a instanceof Array){var d=C,e=a;r(e,function(a,b){if(v(e,b)&&"."!==b.substring(0,1)){var c=M(a);if(c.L()||!c.e())d=
d.O(b,c)}});return d.ga(M(c))}var f=[],h=!1,k=a;ib(k,function(a){if("string"!==typeof a||"."!==a.substring(0,1)){var b=M(k[a]);b.e()||(h=h||!b.B().e(),f.push(new F(a,b)))}});if(0==f.length)return C;var l=he(f,Tb,function(a){return a.name},Vb);if(h){var m=he(f,td(N));return new T(l,M(c),new fe({".priority":m},{".priority":N}))}return new T(l,M(c),je)}var pe=Math.log(2);
function qe(a){this.count=parseInt(Math.log(a+1)/pe,10);this.jf=this.count-1;this.cg=a+1&parseInt(Array(this.count+1).join("1"),2)}function re(a){var b=!(a.cg&1<<a.jf);a.jf--;return b}
function he(a,b,c,d){function e(b,d){var f=d-b;if(0==f)return null;if(1==f){var m=a[b],t=c?c(m):m;return new ec(t,m.S,!1,null,null)}var m=parseInt(f/2,10)+b,f=e(b,m),y=e(m+1,d),m=a[m],t=c?c(m):m;return new ec(t,m.S,!1,f,y)}a.sort(b);var f=function(b){function d(b,h){var k=t-b,y=t;t-=b;var y=e(k+1,y),k=a[k],I=c?c(k):k,y=new ec(I,k.S,h,null,y);f?f.left=y:m=y;f=y}for(var f=null,m=null,t=a.length,y=0;y<b.count;++y){var I=re(b),xd=Math.pow(2,b.count-(y+1));I?d(xd,!1):(d(xd,!1),d(xd,!0))}return m}(new qe(a.length));
return null!==f?new $b(d||b,f):new $b(d||b)}function me(a){return"number"===typeof a?"number:"+Yc(a):"string:"+a}function ke(a){if(a.L()){var b=a.H();K("string"===typeof b||"number"===typeof b||"object"===typeof b&&v(b,".sv"),"Priority must be a string or number.")}else K(a===Td||a.e(),"priority of unexpected type.");K(a===Td||a.B().e(),"Priority nodes can't have a priority of their own.")}var C=new T(new $b(Vb),null,je);function se(){T.call(this,new $b(Vb),C,je)}ma(se,T);g=se.prototype;
g.Dc=function(a){return a===this?0:1};g.ca=function(a){return a===this};g.B=function(){return this};g.J=function(){return C};g.e=function(){return!1};var Td=new se,Rd=new F("[MIN_NAME]",C),Xd=new F("[MAX_NAME]",Td);function Id(a,b){this.Q=a;this.Yd=b}function Fd(a,b,c,d){return new Id(new tb(b,c,d),a.Yd)}function Jd(a){return a.Q.ea?a.Q.j():null}Id.prototype.C=function(){return this.Yd};function ub(a){return a.Yd.ea?a.Yd.j():null};function te(a,b){this.V=a;var c=a.o,d=new kd(c.g),c=de(c)?new kd(c.g):c.ja?new qd(c):new ld(c);this.Hf=new yd(c);var e=b.C(),f=b.Q,h=d.xa(C,e.j(),null),k=c.xa(C,f.j(),null);this.Ka=new Id(new tb(k,f.ea,c.Na()),new tb(h,e.ea,d.Na()));this.Ya=[];this.jg=new cd(a)}function ue(a){return a.V}g=te.prototype;g.C=function(){return this.Ka.C().j()};g.gb=function(a){var b=ub(this.Ka);return b&&(de(this.V.o)||!a.e()&&!b.J(E(a)).e())?b.Y(a):null};g.e=function(){return 0===this.Ya.length};g.Pb=function(a){this.Ya.push(a)};
g.kb=function(a,b){var c=[];if(b){K(null==a,"A cancel should cancel all event registrations.");var d=this.V.path;Oa(this.Ya,function(a){(a=a.gf(b,d))&&c.push(a)})}if(a){for(var e=[],f=0;f<this.Ya.length;++f){var h=this.Ya[f];if(!h.matches(a))e.push(h);else if(a.tf()){e=e.concat(this.Ya.slice(f+1));break}}this.Ya=e}else this.Ya=[];return c};
g.ab=function(a,b,c){a.type===Bd&&null!==a.source.Ib&&(K(ub(this.Ka),"We should always have a full cache before handling merges"),K(Jd(this.Ka),"Missing event cache, even though we have a server cache"));var d=this.Ka;a=this.Hf.ab(d,a,b,c);b=this.Hf;c=a.ke;K(c.Q.j().Jc(b.U.g),"Event snap not indexed");K(c.C().j().Jc(b.U.g),"Server snap not indexed");K(Ib(a.ke.C())||!Ib(d.C()),"Once a server snap is complete, it should never go back");this.Ka=a.ke;return ve(this,a.dg,a.ke.Q.j(),null)};
function we(a,b){var c=a.Ka.Q,d=[];c.j().L()||c.j().R(N,function(a,b){d.push(new D("child_added",b,a))});c.ea&&d.push(Eb(c.j()));return ve(a,d,c.j(),b)}function ve(a,b,c,d){return dd(a.jg,b,c,d?[d]:a.Ya)};function xe(a,b,c){this.type=Bd;this.source=a;this.path=b;this.children=c}xe.prototype.Xc=function(a){if(this.path.e())return a=this.children.subtree(new L(a)),a.e()?null:a.value?new Wb(this.source,G,a.value):new xe(this.source,G,a);K(E(this.path)===a,"Can't get a merge for a child not on the path of the operation");return new xe(this.source,H(this.path),this.children)};xe.prototype.toString=function(){return"Operation("+this.path+": "+this.source.toString()+" merge: "+this.children.toString()+")"};function ye(a,b){this.f=Nc("p:rest:");this.F=a;this.Hb=b;this.Aa=null;this.$={}}function ze(a,b){if(n(b))return"tag$"+b;var c=a.o;K(de(c)&&c.g==N,"should have a tag if it's not a default query.");return a.path.toString()}g=ye.prototype;
g.yf=function(a,b,c,d){var e=a.path.toString();this.f("Listen called for "+e+" "+a.va());var f=ze(a,c),h={};this.$[f]=h;a=ee(a.o);var k=this;Ae(this,e+".json",a,function(a,b){var t=b;404===a&&(a=t=null);null===a&&k.Hb(e,t,!1,c);w(k.$,f)===h&&d(a?401==a?"permission_denied":"rest_error:"+a:"ok",null)})};g.Pf=function(a,b){var c=ze(a,b);delete this.$[c]};g.N=function(a,b){this.Aa=a;var c=$c(a),d=c.data,c=c.Bc&&c.Bc.exp;b&&b("ok",{auth:d,expires:c})};g.he=function(a){this.Aa=null;a("ok",null)};g.Ne=function(){};
g.Cf=function(){};g.Jd=function(){};g.put=function(){};g.zf=function(){};g.Ve=function(){};
function Ae(a,b,c,d){c=c||{};c.format="export";a.Aa&&(c.auth=a.Aa);var e=(a.F.lb?"https://":"http://")+a.F.host+b+"?"+kb(c);a.f("Sending REST request for "+e);var f=new XMLHttpRequest;f.onreadystatechange=function(){if(d&&4===f.readyState){a.f("REST Response for "+e+" received. status:",f.status,"response:",f.responseText);var b=null;if(200<=f.status&&300>f.status){try{b=nb(f.responseText)}catch(c){Q("Failed to parse JSON response for "+e+": "+f.responseText)}d(null,b)}else 401!==f.status&&404!==
f.status&&Q("Got unsuccessful REST response for "+e+" Status: "+f.status),d(f.status);d=null}};f.open("GET",e,!0);f.send()};function Be(a,b){this.value=a;this.children=b||Ce}var Ce=new $b(function(a,b){return a===b?0:a<b?-1:1});function De(a){var b=Nd;r(a,function(a,d){b=b.set(new L(d),a)});return b}g=Be.prototype;g.e=function(){return null===this.value&&this.children.e()};function Ee(a,b,c){if(null!=a.value&&c(a.value))return{path:G,value:a.value};if(b.e())return null;var d=E(b);a=a.children.get(d);return null!==a?(b=Ee(a,H(b),c),null!=b?{path:(new L(d)).u(b.path),value:b.value}:null):null}
function Fe(a,b){return Ee(a,b,function(){return!0})}g.subtree=function(a){if(a.e())return this;var b=this.children.get(E(a));return null!==b?b.subtree(H(a)):Nd};g.set=function(a,b){if(a.e())return new Be(b,this.children);var c=E(a),d=(this.children.get(c)||Nd).set(H(a),b),c=this.children.Oa(c,d);return new Be(this.value,c)};
g.remove=function(a){if(a.e())return this.children.e()?Nd:new Be(null,this.children);var b=E(a),c=this.children.get(b);return c?(a=c.remove(H(a)),b=a.e()?this.children.remove(b):this.children.Oa(b,a),null===this.value&&b.e()?Nd:new Be(this.value,b)):this};g.get=function(a){if(a.e())return this.value;var b=this.children.get(E(a));return b?b.get(H(a)):null};
function Md(a,b,c){if(b.e())return c;var d=E(b);b=Md(a.children.get(d)||Nd,H(b),c);d=b.e()?a.children.remove(d):a.children.Oa(d,b);return new Be(a.value,d)}function Ge(a,b){return He(a,G,b)}function He(a,b,c){var d={};a.children.ia(function(a,f){d[a]=He(f,b.u(a),c)});return c(b,a.value,d)}function Ie(a,b,c){return Je(a,b,G,c)}function Je(a,b,c,d){var e=a.value?d(c,a.value):!1;if(e)return e;if(b.e())return null;e=E(b);return(a=a.children.get(e))?Je(a,H(b),c.u(e),d):null}
function Ke(a,b,c){var d=G;if(!b.e()){var e=!0;a.value&&(e=c(d,a.value));!0===e&&(e=E(b),(a=a.children.get(e))&&Le(a,H(b),d.u(e),c))}}function Le(a,b,c,d){if(b.e())return a;a.value&&d(c,a.value);var e=E(b);return(a=a.children.get(e))?Le(a,H(b),c.u(e),d):Nd}function Kd(a,b){Me(a,G,b)}function Me(a,b,c){a.children.ia(function(a,e){Me(e,b.u(a),c)});a.value&&c(b,a.value)}function Ne(a,b){a.children.ia(function(a,d){d.value&&b(a,d.value)})}var Nd=new Be(null);
Be.prototype.toString=function(){var a={};Kd(this,function(b,c){a[b.toString()]=c.toString()});return B(a)};function Oe(a,b,c){this.type=Ed;this.source=Pe;this.path=a;this.Qb=b;this.Vd=c}Oe.prototype.Xc=function(a){if(this.path.e()){if(null!=this.Qb.value)return K(this.Qb.children.e(),"affectedTree should not have overlapping affected paths."),this;a=this.Qb.subtree(new L(a));return new Oe(G,a,this.Vd)}K(E(this.path)===a,"operationForChild called for unrelated child.");return new Oe(H(this.path),this.Qb,this.Vd)};
Oe.prototype.toString=function(){return"Operation("+this.path+": "+this.source.toString()+" ack write revert="+this.Vd+" affectedTree="+this.Qb+")"};var Xb=0,Bd=1,Ed=2,Zb=3;function Qe(a,b,c,d){this.xe=a;this.pf=b;this.Ib=c;this.bf=d;K(!d||b,"Tagged queries must be from server.")}var Pe=new Qe(!0,!1,null,!1),Re=new Qe(!1,!0,null,!1);Qe.prototype.toString=function(){return this.xe?"user":this.bf?"server(queryID="+this.Ib+")":"server"};function Se(a){this.W=a}var Te=new Se(new Be(null));function Ue(a,b,c){if(b.e())return new Se(new Be(c));var d=Fe(a.W,b);if(null!=d){var e=d.path,d=d.value;b=O(e,b);d=d.K(b,c);return new Se(a.W.set(e,d))}a=Md(a.W,b,new Be(c));return new Se(a)}function Ve(a,b,c){var d=a;ib(c,function(a,c){d=Ue(d,b.u(a),c)});return d}Se.prototype.Rd=function(a){if(a.e())return Te;a=Md(this.W,a,Nd);return new Se(a)};function We(a,b){var c=Fe(a.W,b);return null!=c?a.W.get(c.path).Y(O(c.path,b)):null}
function Xe(a){var b=[],c=a.W.value;null!=c?c.L()||c.R(N,function(a,c){b.push(new F(a,c))}):a.W.children.ia(function(a,c){null!=c.value&&b.push(new F(a,c.value))});return b}function Ye(a,b){if(b.e())return a;var c=We(a,b);return null!=c?new Se(new Be(c)):new Se(a.W.subtree(b))}Se.prototype.e=function(){return this.W.e()};Se.prototype.apply=function(a){return Ze(G,this.W,a)};
function Ze(a,b,c){if(null!=b.value)return c.K(a,b.value);var d=null;b.children.ia(function(b,f){".priority"===b?(K(null!==f.value,"Priority writes must always be leaf nodes"),d=f.value):c=Ze(a.u(b),f,c)});c.Y(a).e()||null===d||(c=c.K(a.u(".priority"),d));return c};function $e(){this.T=Te;this.na=[];this.Mc=-1}function af(a,b){for(var c=0;c<a.na.length;c++){var d=a.na[c];if(d.kd===b)return d}return null}g=$e.prototype;
g.Rd=function(a){var b=Ua(this.na,function(b){return b.kd===a});K(0<=b,"removeWrite called with nonexistent writeId.");var c=this.na[b];this.na.splice(b,1);for(var d=c.visible,e=!1,f=this.na.length-1;d&&0<=f;){var h=this.na[f];h.visible&&(f>=b&&bf(h,c.path)?d=!1:c.path.contains(h.path)&&(e=!0));f--}if(d){if(e)this.T=cf(this.na,df,G),this.Mc=0<this.na.length?this.na[this.na.length-1].kd:-1;else if(c.Ga)this.T=this.T.Rd(c.path);else{var k=this;r(c.children,function(a,b){k.T=k.T.Rd(c.path.u(b))})}return!0}return!1};
g.za=function(a,b,c,d){if(c||d){var e=Ye(this.T,a);return!d&&e.e()?b:d||null!=b||null!=We(e,G)?(e=cf(this.na,function(b){return(b.visible||d)&&(!c||!(0<=Na(c,b.kd)))&&(b.path.contains(a)||a.contains(b.path))},a),b=b||C,e.apply(b)):null}e=We(this.T,a);if(null!=e)return e;e=Ye(this.T,a);return e.e()?b:null!=b||null!=We(e,G)?(b=b||C,e.apply(b)):null};
g.yc=function(a,b){var c=C,d=We(this.T,a);if(d)d.L()||d.R(N,function(a,b){c=c.O(a,b)});else if(b){var e=Ye(this.T,a);b.R(N,function(a,b){var d=Ye(e,new L(a)).apply(b);c=c.O(a,d)});Oa(Xe(e),function(a){c=c.O(a.name,a.S)})}else e=Ye(this.T,a),Oa(Xe(e),function(a){c=c.O(a.name,a.S)});return c};g.ld=function(a,b,c,d){K(c||d,"Either existingEventSnap or existingServerSnap must exist");a=a.u(b);if(null!=We(this.T,a))return null;a=Ye(this.T,a);return a.e()?d.Y(b):a.apply(d.Y(b))};
g.xc=function(a,b,c){a=a.u(b);var d=We(this.T,a);return null!=d?d:sb(c,b)?Ye(this.T,a).apply(c.j().J(b)):null};g.tc=function(a){return We(this.T,a)};g.oe=function(a,b,c,d,e,f){var h;a=Ye(this.T,a);h=We(a,G);if(null==h)if(null!=b)h=a.apply(b);else return[];h=h.mb(f);if(h.e()||h.L())return[];b=[];a=td(f);e=e?h.$b(c,f):h.Yb(c,f);for(f=J(e);f&&b.length<d;)0!==a(f,c)&&b.push(f),f=J(e);return b};
function bf(a,b){return a.Ga?a.path.contains(b):!!ua(a.children,function(c,d){return a.path.u(d).contains(b)})}function df(a){return a.visible}
function cf(a,b,c){for(var d=Te,e=0;e<a.length;++e){var f=a[e];if(b(f)){var h=f.path;if(f.Ga)c.contains(h)?(h=O(c,h),d=Ue(d,h,f.Ga)):h.contains(c)&&(h=O(h,c),d=Ue(d,G,f.Ga.Y(h)));else if(f.children)if(c.contains(h))h=O(c,h),d=Ve(d,h,f.children);else{if(h.contains(c))if(h=O(h,c),h.e())d=Ve(d,G,f.children);else if(f=w(f.children,E(h)))f=f.Y(H(h)),d=Ue(d,G,f)}else throw Gc("WriteRecord should have .snap or .children");}}return d}function ef(a,b){this.Mb=a;this.W=b}g=ef.prototype;
g.za=function(a,b,c){return this.W.za(this.Mb,a,b,c)};g.yc=function(a){return this.W.yc(this.Mb,a)};g.ld=function(a,b,c){return this.W.ld(this.Mb,a,b,c)};g.tc=function(a){return this.W.tc(this.Mb.u(a))};g.oe=function(a,b,c,d,e){return this.W.oe(this.Mb,a,b,c,d,e)};g.xc=function(a,b){return this.W.xc(this.Mb,a,b)};g.u=function(a){return new ef(this.Mb.u(a),this.W)};function ff(){this.ya={}}g=ff.prototype;g.e=function(){return wa(this.ya)};g.ab=function(a,b,c){var d=a.source.Ib;if(null!==d)return d=w(this.ya,d),K(null!=d,"SyncTree gave us an op for an invalid query."),d.ab(a,b,c);var e=[];r(this.ya,function(d){e=e.concat(d.ab(a,b,c))});return e};g.Pb=function(a,b,c,d,e){var f=a.va(),h=w(this.ya,f);if(!h){var h=c.za(e?d:null),k=!1;h?k=!0:(h=d instanceof T?c.yc(d):C,k=!1);h=new te(a,new Id(new tb(h,k,!1),new tb(d,e,!1)));this.ya[f]=h}h.Pb(b);return we(h,b)};
g.kb=function(a,b,c){var d=a.va(),e=[],f=[],h=null!=gf(this);if("default"===d){var k=this;r(this.ya,function(a,d){f=f.concat(a.kb(b,c));a.e()&&(delete k.ya[d],de(a.V.o)||e.push(a.V))})}else{var l=w(this.ya,d);l&&(f=f.concat(l.kb(b,c)),l.e()&&(delete this.ya[d],de(l.V.o)||e.push(l.V)))}h&&null==gf(this)&&e.push(new U(a.k,a.path));return{Ig:e,kg:f}};function hf(a){return Pa(ra(a.ya),function(a){return!de(a.V.o)})}g.gb=function(a){var b=null;r(this.ya,function(c){b=b||c.gb(a)});return b};
function jf(a,b){if(de(b.o))return gf(a);var c=b.va();return w(a.ya,c)}function gf(a){return va(a.ya,function(a){return de(a.V.o)})||null};function kf(a){this.ta=Nd;this.jb=new $e;this.af={};this.lc={};this.Nc=a}function lf(a,b,c,d,e){var f=a.jb,h=e;K(d>f.Mc,"Stacking an older write on top of newer ones");n(h)||(h=!0);f.na.push({path:b,Ga:c,kd:d,visible:h});h&&(f.T=Ue(f.T,b,c));f.Mc=d;return e?mf(a,new Wb(Pe,b,c)):[]}function nf(a,b,c,d){var e=a.jb;K(d>e.Mc,"Stacking an older merge on top of newer ones");e.na.push({path:b,children:c,kd:d,visible:!0});e.T=Ve(e.T,b,c);e.Mc=d;c=De(c);return mf(a,new xe(Pe,b,c))}
function of(a,b,c){c=c||!1;var d=af(a.jb,b);if(a.jb.Rd(b)){var e=Nd;null!=d.Ga?e=e.set(G,!0):ib(d.children,function(a,b){e=e.set(new L(a),b)});return mf(a,new Oe(d.path,e,c))}return[]}function pf(a,b,c){c=De(c);return mf(a,new xe(Re,b,c))}function qf(a,b,c,d){d=rf(a,d);if(null!=d){var e=sf(d);d=e.path;e=e.Ib;b=O(d,b);c=new Wb(new Qe(!1,!0,e,!0),b,c);return tf(a,d,c)}return[]}
function uf(a,b,c,d){if(d=rf(a,d)){var e=sf(d);d=e.path;e=e.Ib;b=O(d,b);c=De(c);c=new xe(new Qe(!1,!0,e,!0),b,c);return tf(a,d,c)}return[]}
kf.prototype.Pb=function(a,b){var c=a.path,d=null,e=!1;Ke(this.ta,c,function(a,b){var f=O(a,c);d=b.gb(f);e=e||null!=gf(b);return!d});var f=this.ta.get(c);f?(e=e||null!=gf(f),d=d||f.gb(G)):(f=new ff,this.ta=this.ta.set(c,f));var h;null!=d?h=!0:(h=!1,d=C,Ne(this.ta.subtree(c),function(a,b){var c=b.gb(G);c&&(d=d.O(a,c))}));var k=null!=jf(f,a);if(!k&&!de(a.o)){var l=vf(a);K(!(l in this.lc),"View does not exist, but we have a tag");var m=wf++;this.lc[l]=m;this.af["_"+m]=l}h=f.Pb(a,b,new ef(c,this.jb),
d,h);k||e||(f=jf(f,a),h=h.concat(xf(this,a,f)));return h};
kf.prototype.kb=function(a,b,c){var d=a.path,e=this.ta.get(d),f=[];if(e&&("default"===a.va()||null!=jf(e,a))){f=e.kb(a,b,c);e.e()&&(this.ta=this.ta.remove(d));e=f.Ig;f=f.kg;b=-1!==Ua(e,function(a){return de(a.o)});var h=Ie(this.ta,d,function(a,b){return null!=gf(b)});if(b&&!h&&(d=this.ta.subtree(d),!d.e()))for(var d=yf(d),k=0;k<d.length;++k){var l=d[k],m=l.V,l=zf(this,l);this.Nc.Ye(m,Af(this,m),l.xd,l.G)}if(!h&&0<e.length&&!c)if(b)this.Nc.be(a,null);else{var t=this;Oa(e,function(a){a.va();var b=t.lc[vf(a)];
t.Nc.be(a,b)})}Bf(this,e)}return f};kf.prototype.za=function(a,b){var c=this.jb,d=Ie(this.ta,a,function(b,c){var d=O(b,a);if(d=c.gb(d))return d});return c.za(a,d,b,!0)};function yf(a){return Ge(a,function(a,c,d){if(c&&null!=gf(c))return[gf(c)];var e=[];c&&(e=hf(c));r(d,function(a){e=e.concat(a)});return e})}function Bf(a,b){for(var c=0;c<b.length;++c){var d=b[c];if(!de(d.o)){var d=vf(d),e=a.lc[d];delete a.lc[d];delete a.af["_"+e]}}}
function xf(a,b,c){var d=b.path,e=Af(a,b);c=zf(a,c);b=a.Nc.Ye(b,e,c.xd,c.G);d=a.ta.subtree(d);if(e)K(null==gf(d.value),"If we're adding a query, it shouldn't be shadowed");else for(e=Ge(d,function(a,b,c){if(!a.e()&&b&&null!=gf(b))return[ue(gf(b))];var d=[];b&&(d=d.concat(Qa(hf(b),function(a){return a.V})));r(c,function(a){d=d.concat(a)});return d}),d=0;d<e.length;++d)c=e[d],a.Nc.be(c,Af(a,c));return b}
function zf(a,b){var c=b.V,d=Af(a,c);return{xd:function(){return(b.C()||C).hash()},G:function(b){if("ok"===b){if(d){var f=c.path;if(b=rf(a,d)){var h=sf(b);b=h.path;h=h.Ib;f=O(b,f);f=new Yb(new Qe(!1,!0,h,!0),f);b=tf(a,b,f)}else b=[]}else b=mf(a,new Yb(Re,c.path));return b}f="Unknown Error";"too_big"===b?f="The data requested exceeds the maximum size that can be accessed with a single request.":"permission_denied"==b?f="Client doesn't have permission to access the desired data.":"unavailable"==b&&
(f="The service is unavailable");f=Error(b+": "+f);f.code=b.toUpperCase();return a.kb(c,null,f)}}}function vf(a){return a.path.toString()+"$"+a.va()}function sf(a){var b=a.indexOf("$");K(-1!==b&&b<a.length-1,"Bad queryKey.");return{Ib:a.substr(b+1),path:new L(a.substr(0,b))}}function rf(a,b){var c=a.af,d="_"+b;return d in c?c[d]:void 0}function Af(a,b){var c=vf(b);return w(a.lc,c)}var wf=1;
function tf(a,b,c){var d=a.ta.get(b);K(d,"Missing sync point for query tag that we're tracking");return d.ab(c,new ef(b,a.jb),null)}function mf(a,b){return Cf(a,b,a.ta,null,new ef(G,a.jb))}function Cf(a,b,c,d,e){if(b.path.e())return Df(a,b,c,d,e);var f=c.get(G);null==d&&null!=f&&(d=f.gb(G));var h=[],k=E(b.path),l=b.Xc(k);if((c=c.children.get(k))&&l)var m=d?d.J(k):null,k=e.u(k),h=h.concat(Cf(a,l,c,m,k));f&&(h=h.concat(f.ab(b,e,d)));return h}
function Df(a,b,c,d,e){var f=c.get(G);null==d&&null!=f&&(d=f.gb(G));var h=[];c.children.ia(function(c,f){var m=d?d.J(c):null,t=e.u(c),y=b.Xc(c);y&&(h=h.concat(Df(a,y,f,m,t)))});f&&(h=h.concat(f.ab(b,e,d)));return h};function Ef(){this.children={};this.nd=0;this.value=null}function Ff(a,b,c){this.Gd=a?a:"";this.Zc=b?b:null;this.w=c?c:new Ef}function Gf(a,b){for(var c=b instanceof L?b:new L(b),d=a,e;null!==(e=E(c));)d=new Ff(e,d,w(d.w.children,e)||new Ef),c=H(c);return d}g=Ff.prototype;g.Ca=function(){return this.w.value};function Hf(a,b){K("undefined"!==typeof b,"Cannot set value to undefined");a.w.value=b;If(a)}g.clear=function(){this.w.value=null;this.w.children={};this.w.nd=0;If(this)};
g.wd=function(){return 0<this.w.nd};g.e=function(){return null===this.Ca()&&!this.wd()};g.R=function(a){var b=this;r(this.w.children,function(c,d){a(new Ff(d,b,c))})};function Jf(a,b,c,d){c&&!d&&b(a);a.R(function(a){Jf(a,b,!0,d)});c&&d&&b(a)}function Kf(a,b){for(var c=a.parent();null!==c&&!b(c);)c=c.parent()}g.path=function(){return new L(null===this.Zc?this.Gd:this.Zc.path()+"/"+this.Gd)};g.name=function(){return this.Gd};g.parent=function(){return this.Zc};
function If(a){if(null!==a.Zc){var b=a.Zc,c=a.Gd,d=a.e(),e=v(b.w.children,c);d&&e?(delete b.w.children[c],b.w.nd--,If(b)):d||e||(b.w.children[c]=a.w,b.w.nd++,If(b))}};function Lf(a){K(ea(a)&&0<a.length,"Requires a non-empty array");this.Vf=a;this.Oc={}}Lf.prototype.ge=function(a,b){for(var c=this.Oc[a]||[],d=0;d<c.length;d++)c[d].zc.apply(c[d].Ma,Array.prototype.slice.call(arguments,1))};Lf.prototype.Fb=function(a,b,c){Mf(this,a);this.Oc[a]=this.Oc[a]||[];this.Oc[a].push({zc:b,Ma:c});(a=this.Be(a))&&b.apply(c,a)};Lf.prototype.hc=function(a,b,c){Mf(this,a);a=this.Oc[a]||[];for(var d=0;d<a.length;d++)if(a[d].zc===b&&(!c||c===a[d].Ma)){a.splice(d,1);break}};
function Mf(a,b){K(Ta(a.Vf,function(a){return a===b}),"Unknown event: "+b)};var Nf=function(){var a=0,b=[];return function(c){var d=c===a;a=c;for(var e=Array(8),f=7;0<=f;f--)e[f]="-0123456789ABCDEFGHIJKLMNOPQRSTUVWXYZ_abcdefghijklmnopqrstuvwxyz".charAt(c%64),c=Math.floor(c/64);K(0===c,"Cannot push at time == 0");c=e.join("");if(d){for(f=11;0<=f&&63===b[f];f--)b[f]=0;b[f]++}else for(f=0;12>f;f++)b[f]=Math.floor(64*Math.random());for(f=0;12>f;f++)c+="-0123456789ABCDEFGHIJKLMNOPQRSTUVWXYZ_abcdefghijklmnopqrstuvwxyz".charAt(b[f]);K(20===c.length,"nextPushId: Length should be 20.");
return c}}();function Of(){Lf.call(this,["online"]);this.jc=!0;if("undefined"!==typeof window&&"undefined"!==typeof window.addEventListener){var a=this;window.addEventListener("online",function(){a.jc||(a.jc=!0,a.ge("online",!0))},!1);window.addEventListener("offline",function(){a.jc&&(a.jc=!1,a.ge("online",!1))},!1)}}ma(Of,Lf);Of.prototype.Be=function(a){K("online"===a,"Unknown event type: "+a);return[this.jc]};ca(Of);function Pf(){Lf.call(this,["visible"]);var a,b;"undefined"!==typeof document&&"undefined"!==typeof document.addEventListener&&("undefined"!==typeof document.hidden?(b="visibilitychange",a="hidden"):"undefined"!==typeof document.mozHidden?(b="mozvisibilitychange",a="mozHidden"):"undefined"!==typeof document.msHidden?(b="msvisibilitychange",a="msHidden"):"undefined"!==typeof document.webkitHidden&&(b="webkitvisibilitychange",a="webkitHidden"));this.Ob=!0;if(b){var c=this;document.addEventListener(b,
function(){var b=!document[a];b!==c.Ob&&(c.Ob=b,c.ge("visible",b))},!1)}}ma(Pf,Lf);Pf.prototype.Be=function(a){K("visible"===a,"Unknown event type: "+a);return[this.Ob]};ca(Pf);var Qf=/[\[\].#$\/\u0000-\u001F\u007F]/,Rf=/[\[\].#$\u0000-\u001F\u007F]/,Sf=/^[a-zA-Z][a-zA-Z._\-+]+$/;function Tf(a){return p(a)&&0!==a.length&&!Qf.test(a)}function Uf(a){return null===a||p(a)||ga(a)&&!Rc(a)||ia(a)&&v(a,".sv")}function Vf(a,b,c,d){d&&!n(b)||Wf(z(a,1,d),b,c)}
function Wf(a,b,c){c instanceof L&&(c=new vc(c,a));if(!n(b))throw Error(a+"contains undefined "+yc(c));if(ha(b))throw Error(a+"contains a function "+yc(c)+" with contents: "+b.toString());if(Rc(b))throw Error(a+"contains "+b.toString()+" "+yc(c));if(p(b)&&b.length>10485760/3&&10485760<wc(b))throw Error(a+"contains a string greater than 10485760 utf8 bytes "+yc(c)+" ('"+b.substring(0,50)+"...')");if(ia(b)){var d=!1,e=!1;ib(b,function(b,h){if(".value"===b)d=!0;else if(".priority"!==b&&".sv"!==b&&(e=
!0,!Tf(b)))throw Error(a+" contains an invalid key ("+b+") "+yc(c)+'.  Keys must be non-empty strings and can\'t contain ".", "#", "$", "/", "[", or "]"');c.push(b);Wf(a,h,c);c.pop()});if(d&&e)throw Error(a+' contains ".value" child '+yc(c)+" in addition to actual children.");}}
function Xf(a,b,c){if(!ia(b)||ea(b))throw Error(z(a,1,!1)+" must be an Object containing the children to replace.");if(v(b,".value"))throw Error(z(a,1,!1)+' must not contain ".value".  To overwrite with a leaf value, just use .set() instead.');Vf(a,b,c,!1)}
function Yf(a,b,c){if(Rc(c))throw Error(z(a,b,!1)+"is "+c.toString()+", but must be a valid Firebase priority (a string, finite number, server value, or null).");if(!Uf(c))throw Error(z(a,b,!1)+"must be a valid Firebase priority (a string, finite number, server value, or null).");}
function Zf(a,b,c){if(!c||n(b))switch(b){case "value":case "child_added":case "child_removed":case "child_changed":case "child_moved":break;default:throw Error(z(a,1,c)+'must be a valid event type: "value", "child_added", "child_removed", "child_changed", or "child_moved".');}}function $f(a,b,c,d){if((!d||n(c))&&!Tf(c))throw Error(z(a,b,d)+'was an invalid key: "'+c+'".  Firebase keys must be non-empty strings and can\'t contain ".", "#", "$", "/", "[", or "]").');}
function ag(a,b){if(!p(b)||0===b.length||Rf.test(b))throw Error(z(a,1,!1)+'was an invalid path: "'+b+'". Paths must be non-empty strings and can\'t contain ".", "#", "$", "[", or "]"');}function bg(a,b){if(".info"===E(b))throw Error(a+" failed: Can't modify data under /.info/");}function cg(a,b){if(!p(b))throw Error(z(a,1,!1)+"must be a valid credential (a string).");}function dg(a,b,c){if(!p(c))throw Error(z(a,b,!1)+"must be a valid string.");}
function eg(a,b){dg(a,1,b);if(!Sf.test(b))throw Error(z(a,1,!1)+"'"+b+"' is not a valid authentication provider.");}function fg(a,b,c,d){if(!d||n(c))if(!ia(c)||null===c)throw Error(z(a,b,d)+"must be a valid object.");}function gg(a,b,c){if(!ia(b)||!v(b,c))throw Error(z(a,1,!1)+'must contain the key "'+c+'"');if(!p(w(b,c)))throw Error(z(a,1,!1)+'must contain the key "'+c+'" with type "string"');};function hg(){this.set={}}g=hg.prototype;g.add=function(a,b){this.set[a]=null!==b?b:!0};g.contains=function(a){return v(this.set,a)};g.get=function(a){return this.contains(a)?this.set[a]:void 0};g.remove=function(a){delete this.set[a]};g.clear=function(){this.set={}};g.e=function(){return wa(this.set)};g.count=function(){return pa(this.set)};function ig(a,b){r(a.set,function(a,d){b(d,a)})}g.keys=function(){var a=[];r(this.set,function(b,c){a.push(c)});return a};function pc(){this.m=this.A=null}pc.prototype.find=function(a){if(null!=this.A)return this.A.Y(a);if(a.e()||null==this.m)return null;var b=E(a);a=H(a);return this.m.contains(b)?this.m.get(b).find(a):null};pc.prototype.nc=function(a,b){if(a.e())this.A=b,this.m=null;else if(null!==this.A)this.A=this.A.K(a,b);else{null==this.m&&(this.m=new hg);var c=E(a);this.m.contains(c)||this.m.add(c,new pc);c=this.m.get(c);a=H(a);c.nc(a,b)}};
function jg(a,b){if(b.e())return a.A=null,a.m=null,!0;if(null!==a.A){if(a.A.L())return!1;var c=a.A;a.A=null;c.R(N,function(b,c){a.nc(new L(b),c)});return jg(a,b)}return null!==a.m?(c=E(b),b=H(b),a.m.contains(c)&&jg(a.m.get(c),b)&&a.m.remove(c),a.m.e()?(a.m=null,!0):!1):!0}function qc(a,b,c){null!==a.A?c(b,a.A):a.R(function(a,e){var f=new L(b.toString()+"/"+a);qc(e,f,c)})}pc.prototype.R=function(a){null!==this.m&&ig(this.m,function(b,c){a(b,c)})};var kg="auth.firebase.com";function lg(a,b,c){this.od=a||{};this.fe=b||{};this.$a=c||{};this.od.remember||(this.od.remember="default")}var mg=["remember","redirectTo"];function ng(a){var b={},c={};ib(a||{},function(a,e){0<=Na(mg,a)?b[a]=e:c[a]=e});return new lg(b,{},c)};function og(a,b){this.Re=["session",a.Od,a.Db].join(":");this.ce=b}og.prototype.set=function(a,b){if(!b)if(this.ce.length)b=this.ce[0];else throw Error("fb.login.SessionManager : No storage options available!");b.set(this.Re,a)};og.prototype.get=function(){var a=Qa(this.ce,q(this.og,this)),a=Pa(a,function(a){return null!==a});Xa(a,function(a,c){return ad(c.token)-ad(a.token)});return 0<a.length?a.shift():null};og.prototype.og=function(a){try{var b=a.get(this.Re);if(b&&b.token)return b}catch(c){}return null};
og.prototype.clear=function(){var a=this;Oa(this.ce,function(b){b.remove(a.Re)})};function pg(){return"undefined"!==typeof navigator&&"string"===typeof navigator.userAgent?navigator.userAgent:""}function qg(){return"undefined"!==typeof window&&!!(window.cordova||window.phonegap||window.PhoneGap)&&/ios|iphone|ipod|ipad|android|blackberry|iemobile/i.test(pg())}function rg(){return"undefined"!==typeof location&&/^file:\//.test(location.href)}
function sg(a){var b=pg();if(""===b)return!1;if("Microsoft Internet Explorer"===navigator.appName){if((b=b.match(/MSIE ([0-9]{1,}[\.0-9]{0,})/))&&1<b.length)return parseFloat(b[1])>=a}else if(-1<b.indexOf("Trident")&&(b=b.match(/rv:([0-9]{2,2}[\.0-9]{0,})/))&&1<b.length)return parseFloat(b[1])>=a;return!1};function tg(){var a=window.opener.frames,b;for(b=a.length-1;0<=b;b--)try{if(a[b].location.protocol===window.location.protocol&&a[b].location.host===window.location.host&&"__winchan_relay_frame"===a[b].name)return a[b]}catch(c){}return null}function ug(a,b,c){a.attachEvent?a.attachEvent("on"+b,c):a.addEventListener&&a.addEventListener(b,c,!1)}function vg(a,b,c){a.detachEvent?a.detachEvent("on"+b,c):a.removeEventListener&&a.removeEventListener(b,c,!1)}
function wg(a){/^https?:\/\//.test(a)||(a=window.location.href);var b=/^(https?:\/\/[\-_a-zA-Z\.0-9:]+)/.exec(a);return b?b[1]:a}function xg(a){var b="";try{a=a.replace("#","");var c=lb(a);c&&v(c,"__firebase_request_key")&&(b=w(c,"__firebase_request_key"))}catch(d){}return b}function yg(){var a=Qc(kg);return a.scheme+"://"+a.host+"/v2"}function zg(a){return yg()+"/"+a+"/auth/channel"};function Ag(a){var b=this;this.Ac=a;this.de="*";sg(8)?this.Rc=this.zd=tg():(this.Rc=window.opener,this.zd=window);if(!b.Rc)throw"Unable to find relay frame";ug(this.zd,"message",q(this.ic,this));ug(this.zd,"message",q(this.Bf,this));try{Bg(this,{a:"ready"})}catch(c){ug(this.Rc,"load",function(){Bg(b,{a:"ready"})})}ug(window,"unload",q(this.zg,this))}function Bg(a,b){b=B(b);sg(8)?a.Rc.doPost(b,a.de):a.Rc.postMessage(b,a.de)}
Ag.prototype.ic=function(a){var b=this,c;try{c=nb(a.data)}catch(d){}c&&"request"===c.a&&(vg(window,"message",this.ic),this.de=a.origin,this.Ac&&setTimeout(function(){b.Ac(b.de,c.d,function(a,c){b.bg=!c;b.Ac=void 0;Bg(b,{a:"response",d:a,forceKeepWindowOpen:c})})},0))};Ag.prototype.zg=function(){try{vg(this.zd,"message",this.Bf)}catch(a){}this.Ac&&(Bg(this,{a:"error",d:"unknown closed window"}),this.Ac=void 0);try{window.close()}catch(b){}};Ag.prototype.Bf=function(a){if(this.bg&&"die"===a.data)try{window.close()}catch(b){}};function Cg(a){this.pc=Ga()+Ga()+Ga();this.Ef=a}Cg.prototype.open=function(a,b){P.set("redirect_request_id",this.pc);P.set("redirect_request_id",this.pc);b.requestId=this.pc;b.redirectTo=b.redirectTo||window.location.href;a+=(/\?/.test(a)?"":"?")+kb(b);window.location=a};Cg.isAvailable=function(){return!rg()&&!qg()};Cg.prototype.Cc=function(){return"redirect"};var Dg={NETWORK_ERROR:"Unable to contact the Firebase server.",SERVER_ERROR:"An unknown server error occurred.",TRANSPORT_UNAVAILABLE:"There are no login transports available for the requested method.",REQUEST_INTERRUPTED:"The browser redirected the page before the login request could complete.",USER_CANCELLED:"The user cancelled authentication."};function Eg(a){var b=Error(w(Dg,a),a);b.code=a;return b};function Fg(a){var b;(b=!a.window_features)||(b=pg(),b=-1!==b.indexOf("Fennec/")||-1!==b.indexOf("Firefox/")&&-1!==b.indexOf("Android"));b&&(a.window_features=void 0);a.window_name||(a.window_name="_blank");this.options=a}
Fg.prototype.open=function(a,b,c){function d(a){h&&(document.body.removeChild(h),h=void 0);t&&(t=clearInterval(t));vg(window,"message",e);vg(window,"unload",d);if(m&&!a)try{m.close()}catch(b){k.postMessage("die",l)}m=k=void 0}function e(a){if(a.origin===l)try{var b=nb(a.data);"ready"===b.a?k.postMessage(y,l):"error"===b.a?(d(!1),c&&(c(b.d),c=null)):"response"===b.a&&(d(b.forceKeepWindowOpen),c&&(c(null,b.d),c=null))}catch(e){}}var f=sg(8),h,k;if(!this.options.relay_url)return c(Error("invalid arguments: origin of url and relay_url must match"));
var l=wg(a);if(l!==wg(this.options.relay_url))c&&setTimeout(function(){c(Error("invalid arguments: origin of url and relay_url must match"))},0);else{f&&(h=document.createElement("iframe"),h.setAttribute("src",this.options.relay_url),h.style.display="none",h.setAttribute("name","__winchan_relay_frame"),document.body.appendChild(h),k=h.contentWindow);a+=(/\?/.test(a)?"":"?")+kb(b);var m=window.open(a,this.options.window_name,this.options.window_features);k||(k=m);var t=setInterval(function(){m&&m.closed&&
(d(!1),c&&(c(Eg("USER_CANCELLED")),c=null))},500),y=B({a:"request",d:b});ug(window,"unload",d);ug(window,"message",e)}};
Fg.isAvailable=function(){var a;if(a="postMessage"in window&&!rg())(a=qg()||"undefined"!==typeof navigator&&(!!pg().match(/Windows Phone/)||!!window.Windows&&/^ms-appx:/.test(location.href)))||(a=pg(),a="undefined"!==typeof navigator&&"undefined"!==typeof window&&!!(a.match(/(iPhone|iPod|iPad).*AppleWebKit(?!.*Safari)/i)||a.match(/CriOS/)||a.match(/Twitter for iPhone/)||a.match(/FBAN\/FBIOS/)||window.navigator.standalone)),a=!a;return a&&!pg().match(/PhantomJS/)};Fg.prototype.Cc=function(){return"popup"};function Gg(a){a.method||(a.method="GET");a.headers||(a.headers={});a.headers.content_type||(a.headers.content_type="application/json");a.headers.content_type=a.headers.content_type.toLowerCase();this.options=a}
Gg.prototype.open=function(a,b,c){function d(){c&&(c(Eg("REQUEST_INTERRUPTED")),c=null)}var e=new XMLHttpRequest,f=this.options.method.toUpperCase(),h;ug(window,"beforeunload",d);e.onreadystatechange=function(){if(c&&4===e.readyState){var a;if(200<=e.status&&300>e.status){try{a=nb(e.responseText)}catch(b){}c(null,a)}else 500<=e.status&&600>e.status?c(Eg("SERVER_ERROR")):c(Eg("NETWORK_ERROR"));c=null;vg(window,"beforeunload",d)}};if("GET"===f)a+=(/\?/.test(a)?"":"?")+kb(b),h=null;else{var k=this.options.headers.content_type;
"application/json"===k&&(h=B(b));"application/x-www-form-urlencoded"===k&&(h=kb(b))}e.open(f,a,!0);a={"X-Requested-With":"XMLHttpRequest",Accept:"application/json;text/plain"};za(a,this.options.headers);for(var l in a)e.setRequestHeader(l,a[l]);e.send(h)};Gg.isAvailable=function(){var a;if(a=!!window.XMLHttpRequest)a=pg(),a=!(a.match(/MSIE/)||a.match(/Trident/))||sg(10);return a};Gg.prototype.Cc=function(){return"json"};function Hg(a){this.pc=Ga()+Ga()+Ga();this.Ef=a}
Hg.prototype.open=function(a,b,c){function d(){c&&(c(Eg("USER_CANCELLED")),c=null)}var e=this,f=Qc(kg),h;b.requestId=this.pc;b.redirectTo=f.scheme+"://"+f.host+"/blank/page.html";a+=/\?/.test(a)?"":"?";a+=kb(b);(h=window.open(a,"_blank","location=no"))&&ha(h.addEventListener)?(h.addEventListener("loadstart",function(a){var b;if(b=a&&a.url)a:{try{var m=document.createElement("a");m.href=a.url;b=m.host===f.host&&"/blank/page.html"===m.pathname;break a}catch(t){}b=!1}b&&(a=xg(a.url),h.removeEventListener("exit",
d),h.close(),a=new lg(null,null,{requestId:e.pc,requestKey:a}),e.Ef.requestWithCredential("/auth/session",a,c),c=null)}),h.addEventListener("exit",d)):c(Eg("TRANSPORT_UNAVAILABLE"))};Hg.isAvailable=function(){return qg()};Hg.prototype.Cc=function(){return"redirect"};function Ig(a){a.callback_parameter||(a.callback_parameter="callback");this.options=a;window.__firebase_auth_jsonp=window.__firebase_auth_jsonp||{}}
Ig.prototype.open=function(a,b,c){function d(){c&&(c(Eg("REQUEST_INTERRUPTED")),c=null)}function e(){setTimeout(function(){window.__firebase_auth_jsonp[f]=void 0;wa(window.__firebase_auth_jsonp)&&(window.__firebase_auth_jsonp=void 0);try{var a=document.getElementById(f);a&&a.parentNode.removeChild(a)}catch(b){}},1);vg(window,"beforeunload",d)}var f="fn"+(new Date).getTime()+Math.floor(99999*Math.random());b[this.options.callback_parameter]="__firebase_auth_jsonp."+f;a+=(/\?/.test(a)?"":"?")+kb(b);
ug(window,"beforeunload",d);window.__firebase_auth_jsonp[f]=function(a){c&&(c(null,a),c=null);e()};Jg(f,a,c)};
function Jg(a,b,c){setTimeout(function(){try{var d=document.createElement("script");d.type="text/javascript";d.id=a;d.async=!0;d.src=b;d.onerror=function(){var b=document.getElementById(a);null!==b&&b.parentNode.removeChild(b);c&&c(Eg("NETWORK_ERROR"))};var e=document.getElementsByTagName("head");(e&&0!=e.length?e[0]:document.documentElement).appendChild(d)}catch(f){c&&c(Eg("NETWORK_ERROR"))}},0)}Ig.isAvailable=function(){return"undefined"!==typeof document&&null!=document.createElement};
Ig.prototype.Cc=function(){return"json"};function Kg(a,b,c,d){Lf.call(this,["auth_status"]);this.F=a;this.ef=b;this.Tg=c;this.Me=d;this.sc=new og(a,[Cc,P]);this.nb=null;this.Te=!1;Lg(this)}ma(Kg,Lf);g=Kg.prototype;g.ye=function(){return this.nb||null};function Lg(a){P.get("redirect_request_id")&&Mg(a);var b=a.sc.get();b&&b.token?(Ng(a,b),a.ef(b.token,function(c,d){Og(a,c,d,!1,b.token,b)},function(b,d){Pg(a,"resumeSession()",b,d)})):Ng(a,null)}
function Qg(a,b,c,d,e,f){"firebaseio-demo.com"===a.F.domain&&Q("Firebase authentication is not supported on demo Firebases (*.firebaseio-demo.com). To secure your Firebase, create a production Firebase at https://www.firebase.com.");a.ef(b,function(f,k){Og(a,f,k,!0,b,c,d||{},e)},function(b,c){Pg(a,"auth()",b,c,f)})}function Rg(a,b){a.sc.clear();Ng(a,null);a.Tg(function(a,d){if("ok"===a)R(b,null);else{var e=(a||"error").toUpperCase(),f=e;d&&(f+=": "+d);f=Error(f);f.code=e;R(b,f)}})}
function Og(a,b,c,d,e,f,h,k){"ok"===b?(d&&(b=c.auth,f.auth=b,f.expires=c.expires,f.token=bd(e)?e:"",c=null,b&&v(b,"uid")?c=w(b,"uid"):v(f,"uid")&&(c=w(f,"uid")),f.uid=c,c="custom",b&&v(b,"provider")?c=w(b,"provider"):v(f,"provider")&&(c=w(f,"provider")),f.provider=c,a.sc.clear(),bd(e)&&(h=h||{},c=Cc,"sessionOnly"===h.remember&&(c=P),"none"!==h.remember&&a.sc.set(f,c)),Ng(a,f)),R(k,null,f)):(a.sc.clear(),Ng(a,null),f=a=(b||"error").toUpperCase(),c&&(f+=": "+c),f=Error(f),f.code=a,R(k,f))}
function Pg(a,b,c,d,e){Q(b+" was canceled: "+d);a.sc.clear();Ng(a,null);a=Error(d);a.code=c.toUpperCase();R(e,a)}function Sg(a,b,c,d,e){Tg(a);c=new lg(d||{},{},c||{});Ug(a,[Gg,Ig],"/auth/"+b,c,e)}
function Vg(a,b,c,d){Tg(a);var e=[Fg,Hg];c=ng(c);"anonymous"===b||"password"===b?setTimeout(function(){R(d,Eg("TRANSPORT_UNAVAILABLE"))},0):(c.fe.window_features="menubar=yes,modal=yes,alwaysRaised=yeslocation=yes,resizable=yes,scrollbars=yes,status=yes,height=625,width=625,top="+("object"===typeof screen?.5*(screen.height-625):0)+",left="+("object"===typeof screen?.5*(screen.width-625):0),c.fe.relay_url=zg(a.F.Db),c.fe.requestWithCredential=q(a.qc,a),Ug(a,e,"/auth/"+b,c,d))}
function Mg(a){var b=P.get("redirect_request_id");if(b){var c=P.get("redirect_client_options");P.remove("redirect_request_id");P.remove("redirect_client_options");var d=[Gg,Ig],b={requestId:b,requestKey:xg(document.location.hash)},c=new lg(c,{},b);a.Te=!0;try{document.location.hash=document.location.hash.replace(/&__firebase_request_key=([a-zA-z0-9]*)/,"")}catch(e){}Ug(a,d,"/auth/session",c,function(){this.Te=!1}.bind(a))}}
g.te=function(a,b){Tg(this);var c=ng(a);c.$a._method="POST";this.qc("/users",c,function(a,c){a?R(b,a):R(b,a,c)})};g.Ue=function(a,b){var c=this;Tg(this);var d="/users/"+encodeURIComponent(a.email),e=ng(a);e.$a._method="DELETE";this.qc(d,e,function(a,d){!a&&d&&d.uid&&c.nb&&c.nb.uid&&c.nb.uid===d.uid&&Rg(c);R(b,a)})};g.qe=function(a,b){Tg(this);var c="/users/"+encodeURIComponent(a.email)+"/password",d=ng(a);d.$a._method="PUT";d.$a.password=a.newPassword;this.qc(c,d,function(a){R(b,a)})};
g.pe=function(a,b){Tg(this);var c="/users/"+encodeURIComponent(a.oldEmail)+"/email",d=ng(a);d.$a._method="PUT";d.$a.email=a.newEmail;d.$a.password=a.password;this.qc(c,d,function(a){R(b,a)})};g.We=function(a,b){Tg(this);var c="/users/"+encodeURIComponent(a.email)+"/password",d=ng(a);d.$a._method="POST";this.qc(c,d,function(a){R(b,a)})};g.qc=function(a,b,c){Wg(this,[Gg,Ig],a,b,c)};
function Ug(a,b,c,d,e){Wg(a,b,c,d,function(b,c){!b&&c&&c.token&&c.uid?Qg(a,c.token,c,d.od,function(a,b){a?R(e,a):R(e,null,b)}):R(e,b||Eg("UNKNOWN_ERROR"))})}
function Wg(a,b,c,d,e){b=Pa(b,function(a){return"function"===typeof a.isAvailable&&a.isAvailable()});0===b.length?setTimeout(function(){R(e,Eg("TRANSPORT_UNAVAILABLE"))},0):(b=new (b.shift())(d.fe),d=jb(d.$a),d.v="js-"+hb,d.transport=b.Cc(),d.suppress_status_codes=!0,a=yg()+"/"+a.F.Db+c,b.open(a,d,function(a,b){if(a)R(e,a);else if(b&&b.error){var c=Error(b.error.message);c.code=b.error.code;c.details=b.error.details;R(e,c)}else R(e,null,b)}))}
function Ng(a,b){var c=null!==a.nb||null!==b;a.nb=b;c&&a.ge("auth_status",b);a.Me(null!==b)}g.Be=function(a){K("auth_status"===a,'initial event must be of type "auth_status"');return this.Te?null:[this.nb]};function Tg(a){var b=a.F;if("firebaseio.com"!==b.domain&&"firebaseio-demo.com"!==b.domain&&"auth.firebase.com"===kg)throw Error("This custom Firebase server ('"+a.F.domain+"') does not support delegated login.");};function Xg(a){this.ic=a;this.Nd=[];this.Sb=0;this.re=-1;this.Gb=null}function Yg(a,b,c){a.re=b;a.Gb=c;a.re<a.Sb&&(a.Gb(),a.Gb=null)}function Zg(a,b,c){for(a.Nd[b]=c;a.Nd[a.Sb];){var d=a.Nd[a.Sb];delete a.Nd[a.Sb];for(var e=0;e<d.length;++e)if(d[e]){var f=a;Db(function(){f.ic(d[e])})}if(a.Sb===a.re){a.Gb&&(clearTimeout(a.Gb),a.Gb(),a.Gb=null);break}a.Sb++}};function $g(a,b,c){this.se=a;this.f=Nc(a);this.ob=this.pb=0;this.Va=Qb(b);this.Zd=c;this.Hc=!1;this.jd=function(a){b.host!==b.Pa&&(a.ns=b.Db);var c=[],f;for(f in a)a.hasOwnProperty(f)&&c.push(f+"="+a[f]);return(b.lb?"https://":"http://")+b.Pa+"/.lp?"+c.join("&")}}var ah,bh;
$g.prototype.open=function(a,b){this.hf=0;this.la=b;this.Af=new Xg(a);this.Ab=!1;var c=this;this.rb=setTimeout(function(){c.f("Timed out trying to connect.");c.hb();c.rb=null},Math.floor(3E4));Sc(function(){if(!c.Ab){c.Ta=new ch(function(a,b,d,k,l){dh(c,arguments);if(c.Ta)if(c.rb&&(clearTimeout(c.rb),c.rb=null),c.Hc=!0,"start"==a)c.id=b,c.Gf=d;else if("close"===a)b?(c.Ta.Xd=!1,Yg(c.Af,b,function(){c.hb()})):c.hb();else throw Error("Unrecognized command received: "+a);},function(a,b){dh(c,arguments);
Zg(c.Af,a,b)},function(){c.hb()},c.jd);var a={start:"t"};a.ser=Math.floor(1E8*Math.random());c.Ta.ie&&(a.cb=c.Ta.ie);a.v="5";c.Zd&&(a.s=c.Zd);"undefined"!==typeof location&&location.href&&-1!==location.href.indexOf("firebaseio.com")&&(a.r="f");a=c.jd(a);c.f("Connecting via long-poll to "+a);eh(c.Ta,a,function(){})}})};
$g.prototype.start=function(){var a=this.Ta,b=this.Gf;a.sg=this.id;a.tg=b;for(a.me=!0;fh(a););a=this.id;b=this.Gf;this.gc=document.createElement("iframe");var c={dframe:"t"};c.id=a;c.pw=b;this.gc.src=this.jd(c);this.gc.style.display="none";document.body.appendChild(this.gc)};
$g.isAvailable=function(){return ah||!bh&&"undefined"!==typeof document&&null!=document.createElement&&!("object"===typeof window&&window.chrome&&window.chrome.extension&&!/^chrome/.test(window.location.href))&&!("object"===typeof Windows&&"object"===typeof Windows.Vg)&&!0};g=$g.prototype;g.Ed=function(){};g.dd=function(){this.Ab=!0;this.Ta&&(this.Ta.close(),this.Ta=null);this.gc&&(document.body.removeChild(this.gc),this.gc=null);this.rb&&(clearTimeout(this.rb),this.rb=null)};
g.hb=function(){this.Ab||(this.f("Longpoll is closing itself"),this.dd(),this.la&&(this.la(this.Hc),this.la=null))};g.close=function(){this.Ab||(this.f("Longpoll is being closed."),this.dd())};g.send=function(a){a=B(a);this.pb+=a.length;Nb(this.Va,"bytes_sent",a.length);a=Jc(a);a=fb(a,!0);a=Wc(a,1840);for(var b=0;b<a.length;b++){var c=this.Ta;c.ad.push({Kg:this.hf,Sg:a.length,kf:a[b]});c.me&&fh(c);this.hf++}};function dh(a,b){var c=B(b).length;a.ob+=c;Nb(a.Va,"bytes_received",c)}
function ch(a,b,c,d){this.jd=d;this.ib=c;this.Qe=new hg;this.ad=[];this.ue=Math.floor(1E8*Math.random());this.Xd=!0;this.ie=Fc();window["pLPCommand"+this.ie]=a;window["pRTLPCB"+this.ie]=b;a=document.createElement("iframe");a.style.display="none";if(document.body){document.body.appendChild(a);try{a.contentWindow.document||Cb("No IE domain setting required")}catch(e){a.src="javascript:void((function(){document.open();document.domain='"+document.domain+"';document.close();})())"}}else throw"Document body has not initialized. Wait to initialize Firebase until after the document is ready.";
a.contentDocument?a.fb=a.contentDocument:a.contentWindow?a.fb=a.contentWindow.document:a.document&&(a.fb=a.document);this.Ea=a;a="";this.Ea.src&&"javascript:"===this.Ea.src.substr(0,11)&&(a='<script>document.domain="'+document.domain+'";\x3c/script>');a="<html><body>"+a+"</body></html>";try{this.Ea.fb.open(),this.Ea.fb.write(a),this.Ea.fb.close()}catch(f){Cb("frame writing exception"),f.stack&&Cb(f.stack),Cb(f)}}
ch.prototype.close=function(){this.me=!1;if(this.Ea){this.Ea.fb.body.innerHTML="";var a=this;setTimeout(function(){null!==a.Ea&&(document.body.removeChild(a.Ea),a.Ea=null)},Math.floor(0))}var b=this.ib;b&&(this.ib=null,b())};
function fh(a){if(a.me&&a.Xd&&a.Qe.count()<(0<a.ad.length?2:1)){a.ue++;var b={};b.id=a.sg;b.pw=a.tg;b.ser=a.ue;for(var b=a.jd(b),c="",d=0;0<a.ad.length;)if(1870>=a.ad[0].kf.length+30+c.length){var e=a.ad.shift(),c=c+"&seg"+d+"="+e.Kg+"&ts"+d+"="+e.Sg+"&d"+d+"="+e.kf;d++}else break;gh(a,b+c,a.ue);return!0}return!1}function gh(a,b,c){function d(){a.Qe.remove(c);fh(a)}a.Qe.add(c,1);var e=setTimeout(d,Math.floor(25E3));eh(a,b,function(){clearTimeout(e);d()})}
function eh(a,b,c){setTimeout(function(){try{if(a.Xd){var d=a.Ea.fb.createElement("script");d.type="text/javascript";d.async=!0;d.src=b;d.onload=d.onreadystatechange=function(){var a=d.readyState;a&&"loaded"!==a&&"complete"!==a||(d.onload=d.onreadystatechange=null,d.parentNode&&d.parentNode.removeChild(d),c())};d.onerror=function(){Cb("Long-poll script failed to load: "+b);a.Xd=!1;a.close()};a.Ea.fb.body.appendChild(d)}}catch(e){}},Math.floor(1))};var hh=null;"undefined"!==typeof MozWebSocket?hh=MozWebSocket:"undefined"!==typeof WebSocket&&(hh=WebSocket);function ih(a,b,c){this.se=a;this.f=Nc(this.se);this.frames=this.Kc=null;this.ob=this.pb=this.cf=0;this.Va=Qb(b);this.eb=(b.lb?"wss://":"ws://")+b.Pa+"/.ws?v=5";"undefined"!==typeof location&&location.href&&-1!==location.href.indexOf("firebaseio.com")&&(this.eb+="&r=f");b.host!==b.Pa&&(this.eb=this.eb+"&ns="+b.Db);c&&(this.eb=this.eb+"&s="+c)}var jh;
ih.prototype.open=function(a,b){this.ib=b;this.xg=a;this.f("Websocket connecting to "+this.eb);this.Hc=!1;Cc.set("previous_websocket_failure",!0);try{this.ua=new hh(this.eb)}catch(c){this.f("Error instantiating WebSocket.");var d=c.message||c.data;d&&this.f(d);this.hb();return}var e=this;this.ua.onopen=function(){e.f("Websocket connected.");e.Hc=!0};this.ua.onclose=function(){e.f("Websocket connection was disconnected.");e.ua=null;e.hb()};this.ua.onmessage=function(a){if(null!==e.ua)if(a=a.data,e.ob+=
a.length,Nb(e.Va,"bytes_received",a.length),kh(e),null!==e.frames)lh(e,a);else{a:{K(null===e.frames,"We already have a frame buffer");if(6>=a.length){var b=Number(a);if(!isNaN(b)){e.cf=b;e.frames=[];a=null;break a}}e.cf=1;e.frames=[]}null!==a&&lh(e,a)}};this.ua.onerror=function(a){e.f("WebSocket error.  Closing connection.");(a=a.message||a.data)&&e.f(a);e.hb()}};ih.prototype.start=function(){};
ih.isAvailable=function(){var a=!1;if("undefined"!==typeof navigator&&navigator.userAgent){var b=navigator.userAgent.match(/Android ([0-9]{0,}\.[0-9]{0,})/);b&&1<b.length&&4.4>parseFloat(b[1])&&(a=!0)}return!a&&null!==hh&&!jh};ih.responsesRequiredToBeHealthy=2;ih.healthyTimeout=3E4;g=ih.prototype;g.Ed=function(){Cc.remove("previous_websocket_failure")};function lh(a,b){a.frames.push(b);if(a.frames.length==a.cf){var c=a.frames.join("");a.frames=null;c=nb(c);a.xg(c)}}
g.send=function(a){kh(this);a=B(a);this.pb+=a.length;Nb(this.Va,"bytes_sent",a.length);a=Wc(a,16384);1<a.length&&this.ua.send(String(a.length));for(var b=0;b<a.length;b++)this.ua.send(a[b])};g.dd=function(){this.Ab=!0;this.Kc&&(clearInterval(this.Kc),this.Kc=null);this.ua&&(this.ua.close(),this.ua=null)};g.hb=function(){this.Ab||(this.f("WebSocket is closing itself"),this.dd(),this.ib&&(this.ib(this.Hc),this.ib=null))};g.close=function(){this.Ab||(this.f("WebSocket is being closed"),this.dd())};
function kh(a){clearInterval(a.Kc);a.Kc=setInterval(function(){a.ua&&a.ua.send("0");kh(a)},Math.floor(45E3))};function mh(a){nh(this,a)}var oh=[$g,ih];function nh(a,b){var c=ih&&ih.isAvailable(),d=c&&!(Cc.wf||!0===Cc.get("previous_websocket_failure"));b.Ug&&(c||Q("wss:// URL used, but browser isn't known to support websockets.  Trying anyway."),d=!0);if(d)a.gd=[ih];else{var e=a.gd=[];Xc(oh,function(a,b){b&&b.isAvailable()&&e.push(b)})}}function ph(a){if(0<a.gd.length)return a.gd[0];throw Error("No transports available");};function qh(a,b,c,d,e,f){this.id=a;this.f=Nc("c:"+this.id+":");this.ic=c;this.Wc=d;this.la=e;this.Oe=f;this.F=b;this.Md=[];this.ff=0;this.Of=new mh(b);this.Ua=0;this.f("Connection created");rh(this)}
function rh(a){var b=ph(a.Of);a.I=new b("c:"+a.id+":"+a.ff++,a.F);a.Se=b.responsesRequiredToBeHealthy||0;var c=sh(a,a.I),d=th(a,a.I);a.hd=a.I;a.cd=a.I;a.D=null;a.Bb=!1;setTimeout(function(){a.I&&a.I.open(c,d)},Math.floor(0));b=b.healthyTimeout||0;0<b&&(a.yd=setTimeout(function(){a.yd=null;a.Bb||(a.I&&102400<a.I.ob?(a.f("Connection exceeded healthy timeout but has received "+a.I.ob+" bytes.  Marking connection healthy."),a.Bb=!0,a.I.Ed()):a.I&&10240<a.I.pb?a.f("Connection exceeded healthy timeout but has sent "+
a.I.pb+" bytes.  Leaving connection alive."):(a.f("Closing unhealthy connection after timeout."),a.close()))},Math.floor(b)))}function th(a,b){return function(c){b===a.I?(a.I=null,c||0!==a.Ua?1===a.Ua&&a.f("Realtime connection lost."):(a.f("Realtime connection failed."),"s-"===a.F.Pa.substr(0,2)&&(Cc.remove("host:"+a.F.host),a.F.Pa=a.F.host)),a.close()):b===a.D?(a.f("Secondary connection lost."),c=a.D,a.D=null,a.hd!==c&&a.cd!==c||a.close()):a.f("closing an old connection")}}
function sh(a,b){return function(c){if(2!=a.Ua)if(b===a.cd){var d=Uc("t",c);c=Uc("d",c);if("c"==d){if(d=Uc("t",c),"d"in c)if(c=c.d,"h"===d){var d=c.ts,e=c.v,f=c.h;a.Zd=c.s;Ec(a.F,f);0==a.Ua&&(a.I.start(),uh(a,a.I,d),"5"!==e&&Q("Protocol version mismatch detected"),c=a.Of,(c=1<c.gd.length?c.gd[1]:null)&&vh(a,c))}else if("n"===d){a.f("recvd end transmission on primary");a.cd=a.D;for(c=0;c<a.Md.length;++c)a.Id(a.Md[c]);a.Md=[];wh(a)}else"s"===d?(a.f("Connection shutdown command received. Shutting down..."),
a.Oe&&(a.Oe(c),a.Oe=null),a.la=null,a.close()):"r"===d?(a.f("Reset packet received.  New host: "+c),Ec(a.F,c),1===a.Ua?a.close():(xh(a),rh(a))):"e"===d?Oc("Server Error: "+c):"o"===d?(a.f("got pong on primary."),yh(a),zh(a)):Oc("Unknown control packet command: "+d)}else"d"==d&&a.Id(c)}else if(b===a.D)if(d=Uc("t",c),c=Uc("d",c),"c"==d)"t"in c&&(c=c.t,"a"===c?Ah(a):"r"===c?(a.f("Got a reset on secondary, closing it"),a.D.close(),a.hd!==a.D&&a.cd!==a.D||a.close()):"o"===c&&(a.f("got pong on secondary."),
a.Mf--,Ah(a)));else if("d"==d)a.Md.push(c);else throw Error("Unknown protocol layer: "+d);else a.f("message on old connection")}}qh.prototype.Fa=function(a){Bh(this,{t:"d",d:a})};function wh(a){a.hd===a.D&&a.cd===a.D&&(a.f("cleaning up and promoting a connection: "+a.D.se),a.I=a.D,a.D=null)}
function Ah(a){0>=a.Mf?(a.f("Secondary connection is healthy."),a.Bb=!0,a.D.Ed(),a.D.start(),a.f("sending client ack on secondary"),a.D.send({t:"c",d:{t:"a",d:{}}}),a.f("Ending transmission on primary"),a.I.send({t:"c",d:{t:"n",d:{}}}),a.hd=a.D,wh(a)):(a.f("sending ping on secondary."),a.D.send({t:"c",d:{t:"p",d:{}}}))}qh.prototype.Id=function(a){yh(this);this.ic(a)};function yh(a){a.Bb||(a.Se--,0>=a.Se&&(a.f("Primary connection is healthy."),a.Bb=!0,a.I.Ed()))}
function vh(a,b){a.D=new b("c:"+a.id+":"+a.ff++,a.F,a.Zd);a.Mf=b.responsesRequiredToBeHealthy||0;a.D.open(sh(a,a.D),th(a,a.D));setTimeout(function(){a.D&&(a.f("Timed out trying to upgrade."),a.D.close())},Math.floor(6E4))}function uh(a,b,c){a.f("Realtime connection established.");a.I=b;a.Ua=1;a.Wc&&(a.Wc(c),a.Wc=null);0===a.Se?(a.f("Primary connection is healthy."),a.Bb=!0):setTimeout(function(){zh(a)},Math.floor(5E3))}
function zh(a){a.Bb||1!==a.Ua||(a.f("sending ping on primary."),Bh(a,{t:"c",d:{t:"p",d:{}}}))}function Bh(a,b){if(1!==a.Ua)throw"Connection is not connected";a.hd.send(b)}qh.prototype.close=function(){2!==this.Ua&&(this.f("Closing realtime connection."),this.Ua=2,xh(this),this.la&&(this.la(),this.la=null))};function xh(a){a.f("Shutting down all connections");a.I&&(a.I.close(),a.I=null);a.D&&(a.D.close(),a.D=null);a.yd&&(clearTimeout(a.yd),a.yd=null)};function Ch(a,b,c,d){this.id=Dh++;this.f=Nc("p:"+this.id+":");this.xf=this.Fe=!1;this.$={};this.qa=[];this.Yc=0;this.Vc=[];this.oa=!1;this.Za=1E3;this.Fd=3E5;this.Hb=b;this.Uc=c;this.Pe=d;this.F=a;this.tb=this.Aa=this.Ia=this.Xe=null;this.Ob=!1;this.Td={};this.Jg=0;this.nf=!0;this.Lc=this.He=null;Eh(this,0);Pf.vb().Fb("visible",this.Ag,this);-1===a.host.indexOf("fblocal")&&Of.vb().Fb("online",this.yg,this)}var Dh=0,Fh=0;g=Ch.prototype;
g.Fa=function(a,b,c){var d=++this.Jg;a={r:d,a:a,b:b};this.f(B(a));K(this.oa,"sendRequest call when we're not connected not allowed.");this.Ia.Fa(a);c&&(this.Td[d]=c)};g.yf=function(a,b,c,d){var e=a.va(),f=a.path.toString();this.f("Listen called for "+f+" "+e);this.$[f]=this.$[f]||{};K(!this.$[f][e],"listen() called twice for same path/queryId.");a={G:d,xd:b,Gg:a,tag:c};this.$[f][e]=a;this.oa&&Gh(this,a)};
function Gh(a,b){var c=b.Gg,d=c.path.toString(),e=c.va();a.f("Listen on "+d+" for "+e);var f={p:d};b.tag&&(f.q=ce(c.o),f.t=b.tag);f.h=b.xd();a.Fa("q",f,function(f){var k=f.d,l=f.s;if(k&&"object"===typeof k&&v(k,"w")){var m=w(k,"w");ea(m)&&0<=Na(m,"no_index")&&Q("Using an unspecified index. Consider adding "+('".indexOn": "'+c.o.g.toString()+'"')+" at "+c.path.toString()+" to your security rules for better performance")}(a.$[d]&&a.$[d][e])===b&&(a.f("listen response",f),"ok"!==l&&Hh(a,d,e),b.G&&b.G(l,
k))})}g.N=function(a,b,c){this.Aa={gg:a,of:!1,zc:b,md:c};this.f("Authenticating using credential: "+a);Ih(this);(b=40==a.length)||(a=$c(a).Bc,b="object"===typeof a&&!0===w(a,"admin"));b&&(this.f("Admin auth credential detected.  Reducing max reconnect time."),this.Fd=3E4)};g.he=function(a){delete this.Aa;this.oa&&this.Fa("unauth",{},function(b){a(b.s,b.d)})};
function Ih(a){var b=a.Aa;a.oa&&b&&a.Fa("auth",{cred:b.gg},function(c){var d=c.s;c=c.d||"error";"ok"!==d&&a.Aa===b&&delete a.Aa;b.of?"ok"!==d&&b.md&&b.md(d,c):(b.of=!0,b.zc&&b.zc(d,c))})}g.Pf=function(a,b){var c=a.path.toString(),d=a.va();this.f("Unlisten called for "+c+" "+d);if(Hh(this,c,d)&&this.oa){var e=ce(a.o);this.f("Unlisten on "+c+" for "+d);c={p:c};b&&(c.q=e,c.t=b);this.Fa("n",c)}};g.Ne=function(a,b,c){this.oa?Jh(this,"o",a,b,c):this.Vc.push({$c:a,action:"o",data:b,G:c})};
g.Cf=function(a,b,c){this.oa?Jh(this,"om",a,b,c):this.Vc.push({$c:a,action:"om",data:b,G:c})};g.Jd=function(a,b){this.oa?Jh(this,"oc",a,null,b):this.Vc.push({$c:a,action:"oc",data:null,G:b})};function Jh(a,b,c,d,e){c={p:c,d:d};a.f("onDisconnect "+b,c);a.Fa(b,c,function(a){e&&setTimeout(function(){e(a.s,a.d)},Math.floor(0))})}g.put=function(a,b,c,d){Kh(this,"p",a,b,c,d)};g.zf=function(a,b,c,d){Kh(this,"m",a,b,c,d)};
function Kh(a,b,c,d,e,f){d={p:c,d:d};n(f)&&(d.h=f);a.qa.push({action:b,Jf:d,G:e});a.Yc++;b=a.qa.length-1;a.oa?Lh(a,b):a.f("Buffering put: "+c)}function Lh(a,b){var c=a.qa[b].action,d=a.qa[b].Jf,e=a.qa[b].G;a.qa[b].Hg=a.oa;a.Fa(c,d,function(d){a.f(c+" response",d);delete a.qa[b];a.Yc--;0===a.Yc&&(a.qa=[]);e&&e(d.s,d.d)})}g.Ve=function(a){this.oa&&(a={c:a},this.f("reportStats",a),this.Fa("s",a,function(a){"ok"!==a.s&&this.f("reportStats","Error sending stats: "+a.d)}))};
g.Id=function(a){if("r"in a){this.f("from server: "+B(a));var b=a.r,c=this.Td[b];c&&(delete this.Td[b],c(a.b))}else{if("error"in a)throw"A server-side error has occurred: "+a.error;"a"in a&&(b=a.a,c=a.b,this.f("handleServerMessage",b,c),"d"===b?this.Hb(c.p,c.d,!1,c.t):"m"===b?this.Hb(c.p,c.d,!0,c.t):"c"===b?Mh(this,c.p,c.q):"ac"===b?(a=c.s,b=c.d,c=this.Aa,delete this.Aa,c&&c.md&&c.md(a,b)):"sd"===b?this.Xe?this.Xe(c):"msg"in c&&"undefined"!==typeof console&&console.log("FIREBASE: "+c.msg.replace("\n",
"\nFIREBASE: ")):Oc("Unrecognized action received from server: "+B(b)+"\nAre you using the latest client?"))}};g.Wc=function(a){this.f("connection ready");this.oa=!0;this.Lc=(new Date).getTime();this.Pe({serverTimeOffset:a-(new Date).getTime()});this.nf&&(a={},a["sdk.js."+hb.replace(/\./g,"-")]=1,qg()&&(a["framework.cordova"]=1),this.Ve(a));Nh(this);this.nf=!1;this.Uc(!0)};
function Eh(a,b){K(!a.Ia,"Scheduling a connect when we're already connected/ing?");a.tb&&clearTimeout(a.tb);a.tb=setTimeout(function(){a.tb=null;Oh(a)},Math.floor(b))}g.Ag=function(a){a&&!this.Ob&&this.Za===this.Fd&&(this.f("Window became visible.  Reducing delay."),this.Za=1E3,this.Ia||Eh(this,0));this.Ob=a};g.yg=function(a){a?(this.f("Browser went online."),this.Za=1E3,this.Ia||Eh(this,0)):(this.f("Browser went offline.  Killing connection."),this.Ia&&this.Ia.close())};
g.Df=function(){this.f("data client disconnected");this.oa=!1;this.Ia=null;for(var a=0;a<this.qa.length;a++){var b=this.qa[a];b&&"h"in b.Jf&&b.Hg&&(b.G&&b.G("disconnect"),delete this.qa[a],this.Yc--)}0===this.Yc&&(this.qa=[]);this.Td={};Ph(this)&&(this.Ob?this.Lc&&(3E4<(new Date).getTime()-this.Lc&&(this.Za=1E3),this.Lc=null):(this.f("Window isn't visible.  Delaying reconnect."),this.Za=this.Fd,this.He=(new Date).getTime()),a=Math.max(0,this.Za-((new Date).getTime()-this.He)),a*=Math.random(),this.f("Trying to reconnect in "+
a+"ms"),Eh(this,a),this.Za=Math.min(this.Fd,1.3*this.Za));this.Uc(!1)};function Oh(a){if(Ph(a)){a.f("Making a connection attempt");a.He=(new Date).getTime();a.Lc=null;var b=q(a.Id,a),c=q(a.Wc,a),d=q(a.Df,a),e=a.id+":"+Fh++;a.Ia=new qh(e,a.F,b,c,d,function(b){Q(b+" ("+a.F.toString()+")");a.xf=!0})}}g.zb=function(){this.Fe=!0;this.Ia?this.Ia.close():(this.tb&&(clearTimeout(this.tb),this.tb=null),this.oa&&this.Df())};g.rc=function(){this.Fe=!1;this.Za=1E3;this.Ia||Eh(this,0)};
function Mh(a,b,c){c=c?Qa(c,function(a){return Vc(a)}).join("$"):"default";(a=Hh(a,b,c))&&a.G&&a.G("permission_denied")}function Hh(a,b,c){b=(new L(b)).toString();var d;n(a.$[b])?(d=a.$[b][c],delete a.$[b][c],0===pa(a.$[b])&&delete a.$[b]):d=void 0;return d}function Nh(a){Ih(a);r(a.$,function(b){r(b,function(b){Gh(a,b)})});for(var b=0;b<a.qa.length;b++)a.qa[b]&&Lh(a,b);for(;a.Vc.length;)b=a.Vc.shift(),Jh(a,b.action,b.$c,b.data,b.G)}function Ph(a){var b;b=Of.vb().jc;return!a.xf&&!a.Fe&&b};var V={mg:function(){ah=jh=!0}};V.forceLongPolling=V.mg;V.ng=function(){bh=!0};V.forceWebSockets=V.ng;V.Ng=function(a,b){a.k.Sa.Xe=b};V.setSecurityDebugCallback=V.Ng;V.Ze=function(a,b){a.k.Ze(b)};V.stats=V.Ze;V.$e=function(a,b){a.k.$e(b)};V.statsIncrementCounter=V.$e;V.sd=function(a){return a.k.sd};V.dataUpdateCount=V.sd;V.qg=function(a,b){a.k.Ee=b};V.interceptServerData=V.qg;V.wg=function(a){new Ag(a)};V.onPopupOpen=V.wg;V.Lg=function(a){kg=a};V.setAuthenticationServer=V.Lg;function S(a,b,c){this.w=a;this.V=b;this.g=c}S.prototype.H=function(){x("Firebase.DataSnapshot.val",0,0,arguments.length);return this.w.H()};S.prototype.val=S.prototype.H;S.prototype.mf=function(){x("Firebase.DataSnapshot.exportVal",0,0,arguments.length);return this.w.H(!0)};S.prototype.exportVal=S.prototype.mf;S.prototype.lg=function(){x("Firebase.DataSnapshot.exists",0,0,arguments.length);return!this.w.e()};S.prototype.exists=S.prototype.lg;
S.prototype.u=function(a){x("Firebase.DataSnapshot.child",0,1,arguments.length);ga(a)&&(a=String(a));ag("Firebase.DataSnapshot.child",a);var b=new L(a),c=this.V.u(b);return new S(this.w.Y(b),c,N)};S.prototype.child=S.prototype.u;S.prototype.Da=function(a){x("Firebase.DataSnapshot.hasChild",1,1,arguments.length);ag("Firebase.DataSnapshot.hasChild",a);var b=new L(a);return!this.w.Y(b).e()};S.prototype.hasChild=S.prototype.Da;
S.prototype.B=function(){x("Firebase.DataSnapshot.getPriority",0,0,arguments.length);return this.w.B().H()};S.prototype.getPriority=S.prototype.B;S.prototype.forEach=function(a){x("Firebase.DataSnapshot.forEach",1,1,arguments.length);A("Firebase.DataSnapshot.forEach",1,a,!1);if(this.w.L())return!1;var b=this;return!!this.w.R(this.g,function(c,d){return a(new S(d,b.V.u(c),N))})};S.prototype.forEach=S.prototype.forEach;
S.prototype.wd=function(){x("Firebase.DataSnapshot.hasChildren",0,0,arguments.length);return this.w.L()?!1:!this.w.e()};S.prototype.hasChildren=S.prototype.wd;S.prototype.name=function(){Q("Firebase.DataSnapshot.name() being deprecated. Please use Firebase.DataSnapshot.key() instead.");x("Firebase.DataSnapshot.name",0,0,arguments.length);return this.key()};S.prototype.name=S.prototype.name;S.prototype.key=function(){x("Firebase.DataSnapshot.key",0,0,arguments.length);return this.V.key()};
S.prototype.key=S.prototype.key;S.prototype.Eb=function(){x("Firebase.DataSnapshot.numChildren",0,0,arguments.length);return this.w.Eb()};S.prototype.numChildren=S.prototype.Eb;S.prototype.mc=function(){x("Firebase.DataSnapshot.ref",0,0,arguments.length);return this.V};S.prototype.ref=S.prototype.mc;function Qh(a,b){this.F=a;this.Va=Qb(a);this.fd=null;this.da=new vb;this.Hd=1;this.Sa=null;b||0<=("object"===typeof window&&window.navigator&&window.navigator.userAgent||"").search(/googlebot|google webmaster tools|bingbot|yahoo! slurp|baiduspider|yandexbot|duckduckbot/i)?(this.ba=new ye(this.F,q(this.Hb,this)),setTimeout(q(this.Uc,this,!0),0)):this.ba=this.Sa=new Ch(this.F,q(this.Hb,this),q(this.Uc,this),q(this.Pe,this));this.Qg=Rb(a,q(function(){return new Lb(this.Va,this.ba)},this));this.uc=new Ff;
this.De=new ob;var c=this;this.Cd=new kf({Ye:function(a,b,f,h){b=[];f=c.De.j(a.path);f.e()||(b=mf(c.Cd,new Wb(Re,a.path,f)),setTimeout(function(){h("ok")},0));return b},be:ba});Rh(this,"connected",!1);this.la=new pc;this.N=new Kg(a,q(this.ba.N,this.ba),q(this.ba.he,this.ba),q(this.Me,this));this.sd=0;this.Ee=null;this.M=new kf({Ye:function(a,b,f,h){c.ba.yf(a,f,b,function(b,e){var f=h(b,e);Ab(c.da,a.path,f)});return[]},be:function(a,b){c.ba.Pf(a,b)}})}g=Qh.prototype;
g.toString=function(){return(this.F.lb?"https://":"http://")+this.F.host};g.name=function(){return this.F.Db};function Sh(a){a=a.De.j(new L(".info/serverTimeOffset")).H()||0;return(new Date).getTime()+a}function Th(a){a=a={timestamp:Sh(a)};a.timestamp=a.timestamp||(new Date).getTime();return a}
g.Hb=function(a,b,c,d){this.sd++;var e=new L(a);b=this.Ee?this.Ee(a,b):b;a=[];d?c?(b=na(b,function(a){return M(a)}),a=uf(this.M,e,b,d)):(b=M(b),a=qf(this.M,e,b,d)):c?(d=na(b,function(a){return M(a)}),a=pf(this.M,e,d)):(d=M(b),a=mf(this.M,new Wb(Re,e,d)));d=e;0<a.length&&(d=Uh(this,e));Ab(this.da,d,a)};g.Uc=function(a){Rh(this,"connected",a);!1===a&&Vh(this)};g.Pe=function(a){var b=this;Xc(a,function(a,d){Rh(b,d,a)})};g.Me=function(a){Rh(this,"authenticated",a)};
function Rh(a,b,c){b=new L("/.info/"+b);c=M(c);var d=a.De;d.Wd=d.Wd.K(b,c);c=mf(a.Cd,new Wb(Re,b,c));Ab(a.da,b,c)}g.Kb=function(a,b,c,d){this.f("set",{path:a.toString(),value:b,Yg:c});var e=Th(this);b=M(b,c);var e=rc(b,e),f=this.Hd++,e=lf(this.M,a,e,f,!0);wb(this.da,e);var h=this;this.ba.put(a.toString(),b.H(!0),function(b,c){var e="ok"===b;e||Q("set at "+a+" failed: "+b);e=of(h.M,f,!e);Ab(h.da,a,e);Wh(d,b,c)});e=Xh(this,a);Uh(this,e);Ab(this.da,e,[])};
g.update=function(a,b,c){this.f("update",{path:a.toString(),value:b});var d=!0,e=Th(this),f={};r(b,function(a,b){d=!1;var c=M(a);f[b]=rc(c,e)});if(d)Cb("update() called with empty data.  Don't do anything."),Wh(c,"ok");else{var h=this.Hd++,k=nf(this.M,a,f,h);wb(this.da,k);var l=this;this.ba.zf(a.toString(),b,function(b,d){var e="ok"===b;e||Q("update at "+a+" failed: "+b);var e=of(l.M,h,!e),f=a;0<e.length&&(f=Uh(l,a));Ab(l.da,f,e);Wh(c,b,d)});b=Xh(this,a);Uh(this,b);Ab(this.da,a,[])}};
function Vh(a){a.f("onDisconnectEvents");var b=Th(a),c=[];qc(oc(a.la,b),G,function(b,e){c=c.concat(mf(a.M,new Wb(Re,b,e)));var f=Xh(a,b);Uh(a,f)});a.la=new pc;Ab(a.da,G,c)}g.Jd=function(a,b){var c=this;this.ba.Jd(a.toString(),function(d,e){"ok"===d&&jg(c.la,a);Wh(b,d,e)})};function Yh(a,b,c,d){var e=M(c);a.ba.Ne(b.toString(),e.H(!0),function(c,h){"ok"===c&&a.la.nc(b,e);Wh(d,c,h)})}function Zh(a,b,c,d,e){var f=M(c,d);a.ba.Ne(b.toString(),f.H(!0),function(c,d){"ok"===c&&a.la.nc(b,f);Wh(e,c,d)})}
function $h(a,b,c,d){var e=!0,f;for(f in c)e=!1;e?(Cb("onDisconnect().update() called with empty data.  Don't do anything."),Wh(d,"ok")):a.ba.Cf(b.toString(),c,function(e,f){if("ok"===e)for(var l in c){var m=M(c[l]);a.la.nc(b.u(l),m)}Wh(d,e,f)})}function ai(a,b,c){c=".info"===E(b.path)?a.Cd.Pb(b,c):a.M.Pb(b,c);yb(a.da,b.path,c)}g.zb=function(){this.Sa&&this.Sa.zb()};g.rc=function(){this.Sa&&this.Sa.rc()};
g.Ze=function(a){if("undefined"!==typeof console){a?(this.fd||(this.fd=new Kb(this.Va)),a=this.fd.get()):a=this.Va.get();var b=Ra(sa(a),function(a,b){return Math.max(b.length,a)},0),c;for(c in a){for(var d=a[c],e=c.length;e<b+2;e++)c+=" ";console.log(c+d)}}};g.$e=function(a){Nb(this.Va,a);this.Qg.Nf[a]=!0};g.f=function(a){var b="";this.Sa&&(b=this.Sa.id+":");Cb(b,arguments)};
function Wh(a,b,c){a&&Db(function(){if("ok"==b)a(null);else{var d=(b||"error").toUpperCase(),e=d;c&&(e+=": "+c);e=Error(e);e.code=d;a(e)}})};function bi(a,b,c,d,e){function f(){}a.f("transaction on "+b);var h=new U(a,b);h.Fb("value",f);c={path:b,update:c,G:d,status:null,Ff:Fc(),df:e,Lf:0,je:function(){h.hc("value",f)},le:null,Ba:null,pd:null,qd:null,rd:null};d=a.M.za(b,void 0)||C;c.pd=d;d=c.update(d.H());if(n(d)){Wf("transaction failed: Data returned ",d,c.path);c.status=1;e=Gf(a.uc,b);var k=e.Ca()||[];k.push(c);Hf(e,k);"object"===typeof d&&null!==d&&v(d,".priority")?(k=w(d,".priority"),K(Uf(k),"Invalid priority returned by transaction. Priority must be a valid string, finite number, server value, or null.")):
k=(a.M.za(b)||C).B().H();e=Th(a);d=M(d,k);e=rc(d,e);c.qd=d;c.rd=e;c.Ba=a.Hd++;c=lf(a.M,b,e,c.Ba,c.df);Ab(a.da,b,c);ci(a)}else c.je(),c.qd=null,c.rd=null,c.G&&(a=new S(c.pd,new U(a,c.path),N),c.G(null,!1,a))}function ci(a,b){var c=b||a.uc;b||di(a,c);if(null!==c.Ca()){var d=ei(a,c);K(0<d.length,"Sending zero length transaction queue");Sa(d,function(a){return 1===a.status})&&fi(a,c.path(),d)}else c.wd()&&c.R(function(b){ci(a,b)})}
function fi(a,b,c){for(var d=Qa(c,function(a){return a.Ba}),e=a.M.za(b,d)||C,d=e,e=e.hash(),f=0;f<c.length;f++){var h=c[f];K(1===h.status,"tryToSendTransactionQueue_: items in queue should all be run.");h.status=2;h.Lf++;var k=O(b,h.path),d=d.K(k,h.qd)}d=d.H(!0);a.ba.put(b.toString(),d,function(d){a.f("transaction put response",{path:b.toString(),status:d});var e=[];if("ok"===d){d=[];for(f=0;f<c.length;f++){c[f].status=3;e=e.concat(of(a.M,c[f].Ba));if(c[f].G){var h=c[f].rd,k=new U(a,c[f].path);d.push(q(c[f].G,
null,null,!0,new S(h,k,N)))}c[f].je()}di(a,Gf(a.uc,b));ci(a);Ab(a.da,b,e);for(f=0;f<d.length;f++)Db(d[f])}else{if("datastale"===d)for(f=0;f<c.length;f++)c[f].status=4===c[f].status?5:1;else for(Q("transaction at "+b.toString()+" failed: "+d),f=0;f<c.length;f++)c[f].status=5,c[f].le=d;Uh(a,b)}},e)}function Uh(a,b){var c=gi(a,b),d=c.path(),c=ei(a,c);hi(a,c,d);return d}
function hi(a,b,c){if(0!==b.length){for(var d=[],e=[],f=Qa(b,function(a){return a.Ba}),h=0;h<b.length;h++){var k=b[h],l=O(c,k.path),m=!1,t;K(null!==l,"rerunTransactionsUnderNode_: relativePath should not be null.");if(5===k.status)m=!0,t=k.le,e=e.concat(of(a.M,k.Ba,!0));else if(1===k.status)if(25<=k.Lf)m=!0,t="maxretry",e=e.concat(of(a.M,k.Ba,!0));else{var y=a.M.za(k.path,f)||C;k.pd=y;var I=b[h].update(y.H());n(I)?(Wf("transaction failed: Data returned ",I,k.path),l=M(I),"object"===typeof I&&null!=
I&&v(I,".priority")||(l=l.ga(y.B())),y=k.Ba,I=Th(a),I=rc(l,I),k.qd=l,k.rd=I,k.Ba=a.Hd++,Va(f,y),e=e.concat(lf(a.M,k.path,I,k.Ba,k.df)),e=e.concat(of(a.M,y,!0))):(m=!0,t="nodata",e=e.concat(of(a.M,k.Ba,!0)))}Ab(a.da,c,e);e=[];m&&(b[h].status=3,setTimeout(b[h].je,Math.floor(0)),b[h].G&&("nodata"===t?(k=new U(a,b[h].path),d.push(q(b[h].G,null,null,!1,new S(b[h].pd,k,N)))):d.push(q(b[h].G,null,Error(t),!1,null))))}di(a,a.uc);for(h=0;h<d.length;h++)Db(d[h]);ci(a)}}
function gi(a,b){for(var c,d=a.uc;null!==(c=E(b))&&null===d.Ca();)d=Gf(d,c),b=H(b);return d}function ei(a,b){var c=[];ii(a,b,c);c.sort(function(a,b){return a.Ff-b.Ff});return c}function ii(a,b,c){var d=b.Ca();if(null!==d)for(var e=0;e<d.length;e++)c.push(d[e]);b.R(function(b){ii(a,b,c)})}function di(a,b){var c=b.Ca();if(c){for(var d=0,e=0;e<c.length;e++)3!==c[e].status&&(c[d]=c[e],d++);c.length=d;Hf(b,0<c.length?c:null)}b.R(function(b){di(a,b)})}
function Xh(a,b){var c=gi(a,b).path(),d=Gf(a.uc,b);Kf(d,function(b){ji(a,b)});ji(a,d);Jf(d,function(b){ji(a,b)});return c}
function ji(a,b){var c=b.Ca();if(null!==c){for(var d=[],e=[],f=-1,h=0;h<c.length;h++)4!==c[h].status&&(2===c[h].status?(K(f===h-1,"All SENT items should be at beginning of queue."),f=h,c[h].status=4,c[h].le="set"):(K(1===c[h].status,"Unexpected transaction status in abort"),c[h].je(),e=e.concat(of(a.M,c[h].Ba,!0)),c[h].G&&d.push(q(c[h].G,null,Error("set"),!1,null))));-1===f?Hf(b,null):c.length=f+1;Ab(a.da,b.path(),e);for(h=0;h<d.length;h++)Db(d[h])}};function W(){this.oc={};this.Qf=!1}W.prototype.zb=function(){for(var a in this.oc)this.oc[a].zb()};W.prototype.rc=function(){for(var a in this.oc)this.oc[a].rc()};W.prototype.we=function(){this.Qf=!0};ca(W);W.prototype.interrupt=W.prototype.zb;W.prototype.resume=W.prototype.rc;function X(a,b){this.bd=a;this.ra=b}X.prototype.cancel=function(a){x("Firebase.onDisconnect().cancel",0,1,arguments.length);A("Firebase.onDisconnect().cancel",1,a,!0);this.bd.Jd(this.ra,a||null)};X.prototype.cancel=X.prototype.cancel;X.prototype.remove=function(a){x("Firebase.onDisconnect().remove",0,1,arguments.length);bg("Firebase.onDisconnect().remove",this.ra);A("Firebase.onDisconnect().remove",1,a,!0);Yh(this.bd,this.ra,null,a)};X.prototype.remove=X.prototype.remove;
X.prototype.set=function(a,b){x("Firebase.onDisconnect().set",1,2,arguments.length);bg("Firebase.onDisconnect().set",this.ra);Vf("Firebase.onDisconnect().set",a,this.ra,!1);A("Firebase.onDisconnect().set",2,b,!0);Yh(this.bd,this.ra,a,b)};X.prototype.set=X.prototype.set;
X.prototype.Kb=function(a,b,c){x("Firebase.onDisconnect().setWithPriority",2,3,arguments.length);bg("Firebase.onDisconnect().setWithPriority",this.ra);Vf("Firebase.onDisconnect().setWithPriority",a,this.ra,!1);Yf("Firebase.onDisconnect().setWithPriority",2,b);A("Firebase.onDisconnect().setWithPriority",3,c,!0);Zh(this.bd,this.ra,a,b,c)};X.prototype.setWithPriority=X.prototype.Kb;
X.prototype.update=function(a,b){x("Firebase.onDisconnect().update",1,2,arguments.length);bg("Firebase.onDisconnect().update",this.ra);if(ea(a)){for(var c={},d=0;d<a.length;++d)c[""+d]=a[d];a=c;Q("Passing an Array to Firebase.onDisconnect().update() is deprecated. Use set() if you want to overwrite the existing data, or an Object with integer keys if you really do want to only update some of the children.")}Xf("Firebase.onDisconnect().update",a,this.ra);A("Firebase.onDisconnect().update",2,b,!0);
$h(this.bd,this.ra,a,b)};X.prototype.update=X.prototype.update;function Y(a,b,c,d){this.k=a;this.path=b;this.o=c;this.kc=d}
function ki(a){var b=null,c=null;a.ma&&(b=nd(a));a.pa&&(c=pd(a));if(a.g===Od){if(a.ma){if("[MIN_NAME]"!=md(a))throw Error("Query: When ordering by key, you may only pass one argument to startAt(), endAt(), or equalTo().");if("string"!==typeof b)throw Error("Query: When ordering by key, the argument passed to startAt(), endAt(),or equalTo() must be a string.");}if(a.pa){if("[MAX_NAME]"!=od(a))throw Error("Query: When ordering by key, you may only pass one argument to startAt(), endAt(), or equalTo().");if("string"!==
typeof c)throw Error("Query: When ordering by key, the argument passed to startAt(), endAt(),or equalTo() must be a string.");}}else if(a.g===N){if(null!=b&&!Uf(b)||null!=c&&!Uf(c))throw Error("Query: When ordering by priority, the first argument passed to startAt(), endAt(), or equalTo() must be a valid priority value (null, a number, or a string).");}else if(K(a.g instanceof Sd||a.g===Yd,"unknown index type."),null!=b&&"object"===typeof b||null!=c&&"object"===typeof c)throw Error("Query: First argument passed to startAt(), endAt(), or equalTo() cannot be an object.");
}function li(a){if(a.ma&&a.pa&&a.ja&&(!a.ja||""===a.Nb))throw Error("Query: Can't combine startAt(), endAt(), and limit(). Use limitToFirst() or limitToLast() instead.");}function mi(a,b){if(!0===a.kc)throw Error(b+": You can't combine multiple orderBy calls.");}g=Y.prototype;g.mc=function(){x("Query.ref",0,0,arguments.length);return new U(this.k,this.path)};
g.Fb=function(a,b,c,d){x("Query.on",2,4,arguments.length);Zf("Query.on",a,!1);A("Query.on",2,b,!1);var e=ni("Query.on",c,d);if("value"===a)ai(this.k,this,new id(b,e.cancel||null,e.Ma||null));else{var f={};f[a]=b;ai(this.k,this,new jd(f,e.cancel,e.Ma))}return b};
g.hc=function(a,b,c){x("Query.off",0,3,arguments.length);Zf("Query.off",a,!0);A("Query.off",2,b,!0);mb("Query.off",3,c);var d=null,e=null;"value"===a?d=new id(b||null,null,c||null):a&&(b&&(e={},e[a]=b),d=new jd(e,null,c||null));e=this.k;d=".info"===E(this.path)?e.Cd.kb(this,d):e.M.kb(this,d);yb(e.da,this.path,d)};
g.Bg=function(a,b){function c(h){f&&(f=!1,e.hc(a,c),b.call(d.Ma,h))}x("Query.once",2,4,arguments.length);Zf("Query.once",a,!1);A("Query.once",2,b,!1);var d=ni("Query.once",arguments[2],arguments[3]),e=this,f=!0;this.Fb(a,c,function(b){e.hc(a,c);d.cancel&&d.cancel.call(d.Ma,b)})};
g.Ie=function(a){Q("Query.limit() being deprecated. Please use Query.limitToFirst() or Query.limitToLast() instead.");x("Query.limit",1,1,arguments.length);if(!ga(a)||Math.floor(a)!==a||0>=a)throw Error("Query.limit: First argument must be a positive integer.");if(this.o.ja)throw Error("Query.limit: Limit was already set (by another call to limit, limitToFirst, orlimitToLast.");var b=this.o.Ie(a);li(b);return new Y(this.k,this.path,b,this.kc)};
g.Je=function(a){x("Query.limitToFirst",1,1,arguments.length);if(!ga(a)||Math.floor(a)!==a||0>=a)throw Error("Query.limitToFirst: First argument must be a positive integer.");if(this.o.ja)throw Error("Query.limitToFirst: Limit was already set (by another call to limit, limitToFirst, or limitToLast).");return new Y(this.k,this.path,this.o.Je(a),this.kc)};
g.Ke=function(a){x("Query.limitToLast",1,1,arguments.length);if(!ga(a)||Math.floor(a)!==a||0>=a)throw Error("Query.limitToLast: First argument must be a positive integer.");if(this.o.ja)throw Error("Query.limitToLast: Limit was already set (by another call to limit, limitToFirst, or limitToLast).");return new Y(this.k,this.path,this.o.Ke(a),this.kc)};
g.Cg=function(a){x("Query.orderByChild",1,1,arguments.length);if("$key"===a)throw Error('Query.orderByChild: "$key" is invalid.  Use Query.orderByKey() instead.');if("$priority"===a)throw Error('Query.orderByChild: "$priority" is invalid.  Use Query.orderByPriority() instead.');if("$value"===a)throw Error('Query.orderByChild: "$value" is invalid.  Use Query.orderByValue() instead.');$f("Query.orderByChild",1,a,!1);mi(this,"Query.orderByChild");var b=be(this.o,new Sd(a));ki(b);return new Y(this.k,
this.path,b,!0)};g.Dg=function(){x("Query.orderByKey",0,0,arguments.length);mi(this,"Query.orderByKey");var a=be(this.o,Od);ki(a);return new Y(this.k,this.path,a,!0)};g.Eg=function(){x("Query.orderByPriority",0,0,arguments.length);mi(this,"Query.orderByPriority");var a=be(this.o,N);ki(a);return new Y(this.k,this.path,a,!0)};g.Fg=function(){x("Query.orderByValue",0,0,arguments.length);mi(this,"Query.orderByValue");var a=be(this.o,Yd);ki(a);return new Y(this.k,this.path,a,!0)};
g.ae=function(a,b){x("Query.startAt",0,2,arguments.length);Vf("Query.startAt",a,this.path,!0);$f("Query.startAt",2,b,!0);var c=this.o.ae(a,b);li(c);ki(c);if(this.o.ma)throw Error("Query.startAt: Starting point was already set (by another call to startAt or equalTo).");n(a)||(b=a=null);return new Y(this.k,this.path,c,this.kc)};
g.td=function(a,b){x("Query.endAt",0,2,arguments.length);Vf("Query.endAt",a,this.path,!0);$f("Query.endAt",2,b,!0);var c=this.o.td(a,b);li(c);ki(c);if(this.o.pa)throw Error("Query.endAt: Ending point was already set (by another call to endAt or equalTo).");return new Y(this.k,this.path,c,this.kc)};
g.ig=function(a,b){x("Query.equalTo",1,2,arguments.length);Vf("Query.equalTo",a,this.path,!1);$f("Query.equalTo",2,b,!0);if(this.o.ma)throw Error("Query.equalTo: Starting point was already set (by another call to endAt or equalTo).");if(this.o.pa)throw Error("Query.equalTo: Ending point was already set (by another call to endAt or equalTo).");return this.ae(a,b).td(a,b)};
g.toString=function(){x("Query.toString",0,0,arguments.length);for(var a=this.path,b="",c=a.Z;c<a.n.length;c++)""!==a.n[c]&&(b+="/"+encodeURIComponent(String(a.n[c])));return this.k.toString()+(b||"/")};g.va=function(){var a=Vc(ce(this.o));return"{}"===a?"default":a};
function ni(a,b,c){var d={cancel:null,Ma:null};if(b&&c)d.cancel=b,A(a,3,d.cancel,!0),d.Ma=c,mb(a,4,d.Ma);else if(b)if("object"===typeof b&&null!==b)d.Ma=b;else if("function"===typeof b)d.cancel=b;else throw Error(z(a,3,!0)+" must either be a cancel callback or a context object.");return d}Y.prototype.ref=Y.prototype.mc;Y.prototype.on=Y.prototype.Fb;Y.prototype.off=Y.prototype.hc;Y.prototype.once=Y.prototype.Bg;Y.prototype.limit=Y.prototype.Ie;Y.prototype.limitToFirst=Y.prototype.Je;
Y.prototype.limitToLast=Y.prototype.Ke;Y.prototype.orderByChild=Y.prototype.Cg;Y.prototype.orderByKey=Y.prototype.Dg;Y.prototype.orderByPriority=Y.prototype.Eg;Y.prototype.orderByValue=Y.prototype.Fg;Y.prototype.startAt=Y.prototype.ae;Y.prototype.endAt=Y.prototype.td;Y.prototype.equalTo=Y.prototype.ig;Y.prototype.toString=Y.prototype.toString;var Z={};Z.vc=Ch;Z.DataConnection=Z.vc;Ch.prototype.Pg=function(a,b){this.Fa("q",{p:a},b)};Z.vc.prototype.simpleListen=Z.vc.prototype.Pg;Ch.prototype.hg=function(a,b){this.Fa("echo",{d:a},b)};Z.vc.prototype.echo=Z.vc.prototype.hg;Ch.prototype.interrupt=Ch.prototype.zb;Z.Tf=qh;Z.RealTimeConnection=Z.Tf;qh.prototype.sendRequest=qh.prototype.Fa;qh.prototype.close=qh.prototype.close;
Z.pg=function(a){var b=Ch.prototype.put;Ch.prototype.put=function(c,d,e,f){n(f)&&(f=a());b.call(this,c,d,e,f)};return function(){Ch.prototype.put=b}};Z.hijackHash=Z.pg;Z.Sf=Dc;Z.ConnectionTarget=Z.Sf;Z.va=function(a){return a.va()};Z.queryIdentifier=Z.va;Z.rg=function(a){return a.k.Sa.$};Z.listens=Z.rg;Z.we=function(a){a.we()};Z.forceRestClient=Z.we;function U(a,b){var c,d,e;if(a instanceof Qh)c=a,d=b;else{x("new Firebase",1,2,arguments.length);d=Qc(arguments[0]);c=d.Rg;"firebase"===d.domain&&Pc(d.host+" is no longer supported. Please use <YOUR FIREBASE>.firebaseio.com instead");c&&"undefined"!=c||Pc("Cannot parse Firebase url. Please use https://<YOUR FIREBASE>.firebaseio.com");d.lb||"undefined"!==typeof window&&window.location&&window.location.protocol&&-1!==window.location.protocol.indexOf("https:")&&Q("Insecure Firebase access from a secure page. Please use https in calls to new Firebase().");
c=new Dc(d.host,d.lb,c,"ws"===d.scheme||"wss"===d.scheme);d=new L(d.$c);e=d.toString();var f;!(f=!p(c.host)||0===c.host.length||!Tf(c.Db))&&(f=0!==e.length)&&(e&&(e=e.replace(/^\/*\.info(\/|$)/,"/")),f=!(p(e)&&0!==e.length&&!Rf.test(e)));if(f)throw Error(z("new Firebase",1,!1)+'must be a valid firebase URL and the path can\'t contain ".", "#", "$", "[", or "]".');if(b)if(b instanceof W)e=b;else if(p(b))e=W.vb(),c.Od=b;else throw Error("Expected a valid Firebase.Context for second argument to new Firebase()");
else e=W.vb();f=c.toString();var h=w(e.oc,f);h||(h=new Qh(c,e.Qf),e.oc[f]=h);c=h}Y.call(this,c,d,$d,!1)}ma(U,Y);var oi=U,pi=["Firebase"],qi=aa;pi[0]in qi||!qi.execScript||qi.execScript("var "+pi[0]);for(var ri;pi.length&&(ri=pi.shift());)!pi.length&&n(oi)?qi[ri]=oi:qi=qi[ri]?qi[ri]:qi[ri]={};U.goOffline=function(){x("Firebase.goOffline",0,0,arguments.length);W.vb().zb()};U.goOnline=function(){x("Firebase.goOnline",0,0,arguments.length);W.vb().rc()};
function Mc(a,b){K(!b||!0===a||!1===a,"Can't turn on custom loggers persistently.");!0===a?("undefined"!==typeof console&&("function"===typeof console.log?Bb=q(console.log,console):"object"===typeof console.log&&(Bb=function(a){console.log(a)})),b&&P.set("logging_enabled",!0)):a?Bb=a:(Bb=null,P.remove("logging_enabled"))}U.enableLogging=Mc;U.ServerValue={TIMESTAMP:{".sv":"timestamp"}};U.SDK_VERSION=hb;U.INTERNAL=V;U.Context=W;U.TEST_ACCESS=Z;
U.prototype.name=function(){Q("Firebase.name() being deprecated. Please use Firebase.key() instead.");x("Firebase.name",0,0,arguments.length);return this.key()};U.prototype.name=U.prototype.name;U.prototype.key=function(){x("Firebase.key",0,0,arguments.length);return this.path.e()?null:uc(this.path)};U.prototype.key=U.prototype.key;
U.prototype.u=function(a){x("Firebase.child",1,1,arguments.length);if(ga(a))a=String(a);else if(!(a instanceof L))if(null===E(this.path)){var b=a;b&&(b=b.replace(/^\/*\.info(\/|$)/,"/"));ag("Firebase.child",b)}else ag("Firebase.child",a);return new U(this.k,this.path.u(a))};U.prototype.child=U.prototype.u;U.prototype.parent=function(){x("Firebase.parent",0,0,arguments.length);var a=this.path.parent();return null===a?null:new U(this.k,a)};U.prototype.parent=U.prototype.parent;
U.prototype.root=function(){x("Firebase.ref",0,0,arguments.length);for(var a=this;null!==a.parent();)a=a.parent();return a};U.prototype.root=U.prototype.root;U.prototype.set=function(a,b){x("Firebase.set",1,2,arguments.length);bg("Firebase.set",this.path);Vf("Firebase.set",a,this.path,!1);A("Firebase.set",2,b,!0);this.k.Kb(this.path,a,null,b||null)};U.prototype.set=U.prototype.set;
U.prototype.update=function(a,b){x("Firebase.update",1,2,arguments.length);bg("Firebase.update",this.path);if(ea(a)){for(var c={},d=0;d<a.length;++d)c[""+d]=a[d];a=c;Q("Passing an Array to Firebase.update() is deprecated. Use set() if you want to overwrite the existing data, or an Object with integer keys if you really do want to only update some of the children.")}Xf("Firebase.update",a,this.path);A("Firebase.update",2,b,!0);this.k.update(this.path,a,b||null)};U.prototype.update=U.prototype.update;
U.prototype.Kb=function(a,b,c){x("Firebase.setWithPriority",2,3,arguments.length);bg("Firebase.setWithPriority",this.path);Vf("Firebase.setWithPriority",a,this.path,!1);Yf("Firebase.setWithPriority",2,b);A("Firebase.setWithPriority",3,c,!0);if(".length"===this.key()||".keys"===this.key())throw"Firebase.setWithPriority failed: "+this.key()+" is a read-only object.";this.k.Kb(this.path,a,b,c||null)};U.prototype.setWithPriority=U.prototype.Kb;
U.prototype.remove=function(a){x("Firebase.remove",0,1,arguments.length);bg("Firebase.remove",this.path);A("Firebase.remove",1,a,!0);this.set(null,a)};U.prototype.remove=U.prototype.remove;
U.prototype.transaction=function(a,b,c){x("Firebase.transaction",1,3,arguments.length);bg("Firebase.transaction",this.path);A("Firebase.transaction",1,a,!1);A("Firebase.transaction",2,b,!0);if(n(c)&&"boolean"!=typeof c)throw Error(z("Firebase.transaction",3,!0)+"must be a boolean.");if(".length"===this.key()||".keys"===this.key())throw"Firebase.transaction failed: "+this.key()+" is a read-only object.";"undefined"===typeof c&&(c=!0);bi(this.k,this.path,a,b||null,c)};U.prototype.transaction=U.prototype.transaction;
U.prototype.Mg=function(a,b){x("Firebase.setPriority",1,2,arguments.length);bg("Firebase.setPriority",this.path);Yf("Firebase.setPriority",1,a);A("Firebase.setPriority",2,b,!0);this.k.Kb(this.path.u(".priority"),a,null,b)};U.prototype.setPriority=U.prototype.Mg;
U.prototype.push=function(a,b){x("Firebase.push",0,2,arguments.length);bg("Firebase.push",this.path);Vf("Firebase.push",a,this.path,!0);A("Firebase.push",2,b,!0);var c=Sh(this.k),c=Nf(c),c=this.u(c);"undefined"!==typeof a&&null!==a&&c.set(a,b);return c};U.prototype.push=U.prototype.push;U.prototype.ib=function(){bg("Firebase.onDisconnect",this.path);return new X(this.k,this.path)};U.prototype.onDisconnect=U.prototype.ib;
U.prototype.N=function(a,b,c){Q("FirebaseRef.auth() being deprecated. Please use FirebaseRef.authWithCustomToken() instead.");x("Firebase.auth",1,3,arguments.length);cg("Firebase.auth",a);A("Firebase.auth",2,b,!0);A("Firebase.auth",3,b,!0);Qg(this.k.N,a,{},{remember:"none"},b,c)};U.prototype.auth=U.prototype.N;U.prototype.he=function(a){x("Firebase.unauth",0,1,arguments.length);A("Firebase.unauth",1,a,!0);Rg(this.k.N,a)};U.prototype.unauth=U.prototype.he;
U.prototype.ye=function(){x("Firebase.getAuth",0,0,arguments.length);return this.k.N.ye()};U.prototype.getAuth=U.prototype.ye;U.prototype.vg=function(a,b){x("Firebase.onAuth",1,2,arguments.length);A("Firebase.onAuth",1,a,!1);mb("Firebase.onAuth",2,b);this.k.N.Fb("auth_status",a,b)};U.prototype.onAuth=U.prototype.vg;U.prototype.ug=function(a,b){x("Firebase.offAuth",1,2,arguments.length);A("Firebase.offAuth",1,a,!1);mb("Firebase.offAuth",2,b);this.k.N.hc("auth_status",a,b)};U.prototype.offAuth=U.prototype.ug;
U.prototype.Xf=function(a,b,c){x("Firebase.authWithCustomToken",2,3,arguments.length);cg("Firebase.authWithCustomToken",a);A("Firebase.authWithCustomToken",2,b,!1);fg("Firebase.authWithCustomToken",3,c,!0);Qg(this.k.N,a,{},c||{},b)};U.prototype.authWithCustomToken=U.prototype.Xf;U.prototype.Yf=function(a,b,c){x("Firebase.authWithOAuthPopup",2,3,arguments.length);eg("Firebase.authWithOAuthPopup",a);A("Firebase.authWithOAuthPopup",2,b,!1);fg("Firebase.authWithOAuthPopup",3,c,!0);Vg(this.k.N,a,c,b)};
U.prototype.authWithOAuthPopup=U.prototype.Yf;U.prototype.Zf=function(a,b,c){x("Firebase.authWithOAuthRedirect",2,3,arguments.length);eg("Firebase.authWithOAuthRedirect",a);A("Firebase.authWithOAuthRedirect",2,b,!1);fg("Firebase.authWithOAuthRedirect",3,c,!0);var d=this.k.N;Tg(d);var e=[Cg],f=ng(c);"anonymous"===a||"firebase"===a?R(b,Eg("TRANSPORT_UNAVAILABLE")):(P.set("redirect_client_options",f.od),Ug(d,e,"/auth/"+a,f,b))};U.prototype.authWithOAuthRedirect=U.prototype.Zf;
U.prototype.$f=function(a,b,c,d){x("Firebase.authWithOAuthToken",3,4,arguments.length);eg("Firebase.authWithOAuthToken",a);A("Firebase.authWithOAuthToken",3,c,!1);fg("Firebase.authWithOAuthToken",4,d,!0);p(b)?(dg("Firebase.authWithOAuthToken",2,b),Sg(this.k.N,a+"/token",{access_token:b},d,c)):(fg("Firebase.authWithOAuthToken",2,b,!1),Sg(this.k.N,a+"/token",b,d,c))};U.prototype.authWithOAuthToken=U.prototype.$f;
U.prototype.Wf=function(a,b){x("Firebase.authAnonymously",1,2,arguments.length);A("Firebase.authAnonymously",1,a,!1);fg("Firebase.authAnonymously",2,b,!0);Sg(this.k.N,"anonymous",{},b,a)};U.prototype.authAnonymously=U.prototype.Wf;
U.prototype.ag=function(a,b,c){x("Firebase.authWithPassword",2,3,arguments.length);fg("Firebase.authWithPassword",1,a,!1);gg("Firebase.authWithPassword",a,"email");gg("Firebase.authWithPassword",a,"password");A("Firebase.authWithPassword",2,b,!1);fg("Firebase.authWithPassword",3,c,!0);Sg(this.k.N,"password",a,c,b)};U.prototype.authWithPassword=U.prototype.ag;
U.prototype.te=function(a,b){x("Firebase.createUser",2,2,arguments.length);fg("Firebase.createUser",1,a,!1);gg("Firebase.createUser",a,"email");gg("Firebase.createUser",a,"password");A("Firebase.createUser",2,b,!1);this.k.N.te(a,b)};U.prototype.createUser=U.prototype.te;U.prototype.Ue=function(a,b){x("Firebase.removeUser",2,2,arguments.length);fg("Firebase.removeUser",1,a,!1);gg("Firebase.removeUser",a,"email");gg("Firebase.removeUser",a,"password");A("Firebase.removeUser",2,b,!1);this.k.N.Ue(a,b)};
U.prototype.removeUser=U.prototype.Ue;U.prototype.qe=function(a,b){x("Firebase.changePassword",2,2,arguments.length);fg("Firebase.changePassword",1,a,!1);gg("Firebase.changePassword",a,"email");gg("Firebase.changePassword",a,"oldPassword");gg("Firebase.changePassword",a,"newPassword");A("Firebase.changePassword",2,b,!1);this.k.N.qe(a,b)};U.prototype.changePassword=U.prototype.qe;
U.prototype.pe=function(a,b){x("Firebase.changeEmail",2,2,arguments.length);fg("Firebase.changeEmail",1,a,!1);gg("Firebase.changeEmail",a,"oldEmail");gg("Firebase.changeEmail",a,"newEmail");gg("Firebase.changeEmail",a,"password");A("Firebase.changeEmail",2,b,!1);this.k.N.pe(a,b)};U.prototype.changeEmail=U.prototype.pe;
U.prototype.We=function(a,b){x("Firebase.resetPassword",2,2,arguments.length);fg("Firebase.resetPassword",1,a,!1);gg("Firebase.resetPassword",a,"email");A("Firebase.resetPassword",2,b,!1);this.k.N.We(a,b)};U.prototype.resetPassword=U.prototype.We;})();


(function () {
	//Cant use || as assigning the same value to an unwritable property would throw an error
	if (!window.altspace) {
		window.altspace = {};
		window.altspace.inClient = false;
	}
	if (!window.altspace.utilities) {
		window.altspace.utilities = {};
	}

	// THREE is exposed locally by the UMD wrapper, but altspace-client.js
	// requires it to be global so export it here, once we
	if (!window.THREE) {
		window.THREE = THREE
	}
}());

/**
 * The Sync utility is currently based on Firebase. It provides a quick way 
 * to synchronize apps between users (even when they are running outside of 
 * AltspaceVR). 
 * During the SDK beta, please consider all data stored with the sync 
 * utility to be ephemeral (it may be cleared or clobbered at any time). 
 * You do not need a Firebase account to use the Sync utility.
 * 
 *
 * Refer to the [Firebase API documentation](https://www.firebase.com/docs/web/api/)
 * when working with the sync instance.
 * @module altspace/utilities/sync
 */
altspace.utilities.sync = (function () {
	var Firebase = window.Firebase;
	var inAltspace = altspace && altspace.inClient;
	var canonicalUrl = getCanonicalUrl();

	var instance;

	function dashEscape(keyName) {
		return keyName ? encodeURIComponent(keyName).replace(/\./g, '%2E').replace(/%[A-Z0-9]{2}/g, '-') : null;
	}

	function getCanonicalUrl() {
		var canonicalElement = document.querySelector('link[rel=canonical]');
		return canonicalElement ? canonicalElement.href : window.location.href;
	}

	function getInstance(params) {
		console.warn('altspace.utilities.sync.getInstance has been deprecated, please use connect instead.');
		return getInstanceRef(params);
	}

	function getInstanceRef(params) {
		var canonicalUrl = getCanonicalUrl();
		var url = new Url();

		params = params || {};

		var instanceId = params.instanceId || url.query['altspace-sync-instance'];
		var projectId = getProjectId(params.appId, params.authorId, canonicalUrl);

		var firebaseApp = new Firebase('https://altspace-apps.firebaseio.com/apps/examples/').child(projectId); //An example firebase to be used for testing. Data will be cleared periodically.
		firebaseApp.child('lastUrl').set(canonicalUrl);

		var firebaseInstance;

		if (instanceId) {
			firebaseInstance = firebaseApp.child('instances').child(instanceId);
		} else {
			firebaseInstance = firebaseApp.child('instances').push();
			instanceId = firebaseInstance.key();
			url.query['altspace-sync-instance'] = instanceId;
			window.location.href = url.toString();
		}
		instance = firebaseInstance;
		return firebaseInstance;
	}

	function getProjectId(appId, authorId, canonicalUrl) {
		return dashEscape(authorId || canonicalUrl) + ':' + dashEscape(appId || '');
	}

	function deprecatedAuthenticate(callback) {
		console.warn('altspace.utilities.sync.authenticate has been depreciated, please use connect instead.');
		var ref = instance || getInstance(params);
		ref.authAnonymously(function(error, authData) {
			if (error) {
				console.error('Authetication Failed!', error);
			} else {
				callback(authData);
			}
		}, {remember: 'sessionOnly'});
	}


	function authenticate(ref) {
		return new Promise(function(resolve, reject) {
			ref.authAnonymously(function(error, authData) {
				if (error) {
					console.error('Authetication Failed!', error);
					reject(error);
				} else {
					resolve(authData);
				}
			}, { remember: 'sessionOnly' });
		});
	}
	
	/**
	 * Retreived
	 * via [altspace.utilities.sync.connect]{@link module:altspace/utilities/sync#connect}.
	 * @class module:altspace/utilities/sync~Connection
	 * @memberof module:altspace/utilities/sync
	 */

	/**
		* (In-client only) A Firebase reference for the current user (on a per app basis). This can be used for things like a persistent inventory or personal highscores.
		* @instance
		* @member {Firebase} user
		* @memberof module:altspace/utilities/sync~Connection
		*/

	/**
		* A Firebase reference to the current instance of the app. 
		* This will change if the query paramater is removed through navigation, rebeaming, the space timing out, or other reasons. 
		* This can be used as an input to SceneSync
		* @instance
		* @member {Firebase} instance
		* @memberof module:altspace/utilities/sync~Connection
		*/

	/**
		* (In-client only) A Firebase reference for the current space. Especially useful if multiple apps / instances need to communicate inside the space.
		* @instance
		* @member {Firebase} space
		* @memberof module:altspace/utilities/sync~Connection
		*/

	/**
		* A Firebase reference for the app. 
		* This can be used for things like persistent high-scores, dynamic configuration, or inter-instance communication.
		* @instance
		* @member {Firebase} app
		* @memberof module:altspace/utilities/sync~Connection
		*/


	/**
	 * Connect to a sync session to obtain Firebase references that can be used for syncronization of real-time and persistent state.
	 * Returns a promise that will fufill with a [Connection]{@link module:altspace/utilities/sync~Connection}.
	 *
	 * @method connect
	 * @param {Object} config
	 * @param {String} config.authorId A unique identifier for yourself or your organization
	 * @param {String} config.appId The name of your app
	 * @param {String} [config.baseRefUrl] Override the base reference. Set this to use your own Firebase.
	 * @param {String} [config.instanceId] Override the instanceId. Can also be overriden using a query parameter.
	 * @param {String} [config.spaceId] Override the spaceId. Can also be overriden using a query parameter.
	 * @param {String} [config.userId] Override the userId. Can also be overriden using a query parameter.
	 * @return {Promise}
	 * @memberof module:altspace/utilities/sync
	 **/
	//todo clients
	function connect(config) {
		config = config || {};

		var url = new Url();

		// Our ref used for example apps. Data may be cleared periodically.
		var baseRefUrl = config.baseRefUrl || 'https://altspace-apps.firebaseio.com/apps/examples/';
		var baseRef = new Firebase(baseRefUrl);

		// Gather query paramaters (some may only be used as testing overrides)
		var instanceId = config.instanceId || url.query['altspace-sync-instance'];
		var spaceId = config.spaceId || url.query['altspace-sync-space'];
		var userId = config.userId || url.query['altspace-sync-user'];

		if (!config.appId || !config.authorId) {
			throw new Error('Both the appId and authorId must be provided to connect.');
		}

		var tasks = [authenticate(baseRef)];
		if (inAltspace) {
			if (!spaceId) tasks.unshift(altspace.getSpace());
			if (!userId) tasks.unshift(altspace.getUser());
		}

		function getRefs() {
			var refs = {};

			var projectId = getProjectId(config.appId, config.authorId, canonicalUrl);
			refs.app = baseRef.child(projectId).child('app');
			refs.space = spaceId ? refs.app.child('spaces').child(spaceId) : null;
			refs.user = userId ? refs.app.child('users').child(userId) : null;

			var instancesRef = refs.app.child('instances');
			if (instanceId) {
				refs.instance = instancesRef.child(instanceId);
			} else {
				refs.instance = instancesRef.push();
				instanceId = refs.instance.key();
			}
			return refs;
		}

		function updateUrl() {
			if (!url.query['altspace-sync-instance']) {
				url.query['altspace-sync-instance'] = instanceId;
				window.location.href = url.toString();
			}
		}

		return Promise.all(tasks).then(function (results) {
			results.pop();//auth

			if (inAltspace) {
				if (!spaceId) spaceId = results.pop().sid;
				if (!userId) userId = results.pop().userId;
			}

			spaceId = dashEscape(spaceId);
			userId = dashEscape(userId);
			instanceId = dashEscape(instanceId);

			var connection = getRefs();

			updateUrl();

			return connection;
		}).catch(function(error) {
			console.error("Failed to connect.");
			console.dir(error);
		});
	}


	/**
	 * Returns a firebase instance, just as if you had called new Firebase()  
	 *
	 * By using syncInstance.parent() you can store cross-instance data like high scores. Likewise you can store persistent user data at syncInstance.parent().child([userId).
	 * @deprecated The connect function can do this and more! Please switch to using it instead. This function will be removed in the next major version
	 * @method getInstance
	 * @param {Object} params
	 * @param {String} params.appId An identifier for your app.
	 * @param {String} [params.instanceId] An id for a particular instance of
	 *  your app. Leave this blank if you would like to have one automatically generated and appended as a query string.
	 * @param {String} [params.authorId] An identifier for the author of the
	 *  app.
	 * @return {Firebase}
	 * @memberof module:altspace/utilities/sync
	 * @example
	 *  var syncInstance = altspace.utilities.sync.getInstance({
	 *      // All sync instances with the same instance id will share 
	 *      // properties. 
	 *      instanceId: yourInstanceId, 
	 *      // This helps to prevent collisions.
	 *      authorId: yourAuthorId  
	 *  });
	 */
	return {
		connect: connect,
		getInstance: getInstance,
		authenticate: deprecatedAuthenticate
	};
	
}());

/**
 * Utilities to help build AltspaceVR apps on CodePen.io.
 * @module altspace/utilities/codePen
 */
altspace.utilities.codePen = (function () {
	var exports = {};

	var Please = window.Please;
	var Url = window.Url;

	var name = 'VR CodePen';
	var inTile = window.name && window.name.slice(0, 4) === 'pen-';
	var inVR = !!window.altspace.inClient;
	var inCodePen = !!location.href.match('codepen.io/');

	function printDebugInfo() {
		console.log("In a tile: " + inTile);
		console.log("In VR: " + inVR);
	}

	/**
	 * Will stop code exection and post a message informing the user to 
	 * open the example in VR  
	 * @method ensureInVR
	 * @memberof module:altspace/utilities/codePen
	 */
	function ensureInVR() {
		if (inTile || !inVR) //inTile && inAltspace
		{
			var css = document.createElement("style");
			css.type = "text/css";
			css.innerHTML = "@import url(https://fonts.googleapis.com/css?family=Open+Sans:800);.altspace-info{text-align:center;font-family:'Open Sans',sans-serif;line-height:.5}.altspace-vr-notice{color:rgba(0,0,0,.7);font-size:5vw}.altspace-pen-name{font-size:7vw}";
			document.head.appendChild(css);

			document.body.style.background = Please.make_color({ seed: getPenId() });

			var info = document.createElement("div");
			info.className = "altspace-info";
			document.body.appendChild(info);

			var nameEl = document.createElement("span");
			nameEl.className = "altspace-pen-name";
			nameEl.innerHTML = '<p>' + name.toUpperCase() + '</p>';
			info.appendChild(nameEl);

			if (inTile) {
				var errorMsg = 'VR mode does not support preview tiles. Stopping code execution.';
				console.log('ERROR: ' + errorMsg);
				throw new Error(errorMsg);
			}

			if (!inVR) {

				var launchEl = document.createElement("span");
				launchEl.className = "altspace-vr-notice";
				launchEl.innerHTML = '<p>View</p>';
				info.insertBefore(launchEl, nameEl);

				var notice = document.createElement("span");
				notice.className = "altspace-vr-notice";
				notice.innerHTML = '<p>in <a href="http://altvr.com"> AltspaceVR </a></p>';
				info.appendChild(notice);


				var errorMsg = 'Not in VR mode. Stopping code execution.';
				if (inTile) {
					console.log('ERROR: ' + errorMsg);//thrown error message not displayed in console when inTile, log it
				}
				throw new Error(errorMsg);
			}
			return;

		}
	}

	/**
	 * Sets the name to be used by ensureInVR()  
	 * @method setName
	 * @param {String} name
	 * @memberof module:altspace/utilities/codePen
	 */
	function setName(n) {//TODO: A better method for this would be awesome
		name = n;
	}

	function getParsedUrl() {
		var canonicalElement = document.querySelector('link[rel=canonical]');
		var fullUrl = canonicalElement ? canonicalElement.href : window.location.href;
		return new Url(fullUrl);
	}


	/**
	 * Returns the pen ID, useful for setting the sync instanceId.
	 * @method getPenId
	 * @return {String}
	 * @memberof module:altspace/utilities/codePen
	 */
	function getPenId() {
		var url = getParsedUrl();
		var splitPath = url.path.split('/');
		var id = splitPath[splitPath.length - 1];
		return id;
	}

	/**
	 * Returns the pen author ID, useful for setting the sync authorId.
	 * @method getAuthorId
	 * @return {String}
	 * @memberof module:altspace/utilities/codePen
	 */
	function getAuthorId() {
		var url = getParsedUrl();
		var splitPath = url.path.split('/');
		var isTeam = splitPath[1] == 'team';
		var id = isTeam ? 'team-' + splitPath[2] : splitPath[1];
		return id;
	}

	return {
		inTile: inTile,
		inVR: inVR,
		inCodePen: inCodePen,
		ensureInVR: ensureInVR,
		setName: setName,
		getPenId: getPenId,
		getAuthorId: getAuthorId,
		printDebugInfo: printDebugInfo
	};
}());

window.altspace = window.altspace || {};
window.altspace.utilities = window.altspace.utilities || {};

/**
 * @module altspace/utilities
 */

/**
 * Simluation is a helper class that lets you quickly setup a three.js app with support for AltspaceVR. It creates a basic scene for you and starts the render and behavior loop.
 *
 * If all of your application logic is in behaviors, you do not need to create any additional requestAnimationFrame loops.
 *
 * It also automatically uses the WebGL renderer when running in a 
 * desktop browser and emulates cursor events with mouse clicks.
 * @class Simulation
 * @param {Object} [config] Optional parameters.
 * @param {Boolean} [config.auto=true] Automatically start the render loop.
 * @memberof module:altspace/utilities
 */
altspace.utilities.Simulation = function (config) {
	config = config || {};
	if (config.auto === undefined) config.auto = true;

	var exports = {};
	var scene = new THREE.Scene();
	var renderer;
	var camera;

	setup();

	function loop() {
		window.requestAnimationFrame(loop);

		if (scene.updateAllBehaviors)
			scene.updateAllBehaviors();

		renderer.render(scene, camera);
	}

	function setup() {
		function setupAltspace() {
			renderer = altspace.getThreeJSRenderer();
			camera = new THREE.PerspectiveCamera(); // TODO: change from shim to symbolic
			altspace.getThreeJSTrackingSkeleton(function (s) {//TODO: this should have a non-promise version
				var skeleton = s;
				skeleton.getJoint('Eye').add(camera);// add our virtual camera to the center eye so that it looks normal to other behaviors
			});
		}

		function setupWebGL() {
			renderer = new THREE.WebGLRenderer({antialias: true});
			camera = new THREE.PerspectiveCamera();
			camera.position.z = 500;

			var resizeRender = function () {
				camera.aspect = window.innerWidth / window.innerHeight;
				camera.updateProjectionMatrix();
				renderer.setSize(window.innerWidth, window.innerHeight);
			};
			document.addEventListener("DOMContentLoaded", function (event) {
				document.body.style.margin = '0px';
				document.body.style.overflow = 'hidden';
				renderer.setClearColor('#035F72');
				var container = document.createElement('div');
				document.body.appendChild(container);
				container.appendChild(renderer.domElement);
			});
			window.addEventListener('resize', resizeRender);
			resizeRender();
			camera.fov = 45;
			camera.near = 1;
			camera.far = 2000;
			scene.add(camera);
			scene.add(new THREE.AmbientLight('white'));

			var shouldShimCursor = altspace && altspace.utilities && altspace.utilities.shims && altspace.utilities.shims.cursor;
			if (shouldShimCursor) altspace.utilities.shims.cursor.init(scene, camera);
		}

		if (altspace && altspace.inClient) {
			setupAltspace();
		} else {
			setupWebGL();
		}
	}

	if (config.auto) window.requestAnimationFrame(loop);


	/**
	 * The simulation scene.
	 * @readonly
	 * @instance
	 * @member {THREE.Scene} scene
	 * @memberof module:altspace/utilities.Simulation
	 */
	Object.defineProperty(exports, 'scene', {
		get: function () {
			return scene;
		}
	})

	/**
	 * The renderer being used.
	 * @readonly
	 * @instance
	 * @member {(THREE.WebGLRenderer|AltRenderer)} renderer
	 * @memberof module:altspace/utilities.Simulation
	 */
	Object.defineProperty(exports, 'renderer', {
		get: function () {
			return renderer;
		}
	})

	/**
	 * The camera being used by the WebGL renderer.
	 * @readonly
	 * @instance
	 * @member {Three.Camera} camera
	 * @memberof module:altspace/utilities.Simulation
	 */
	Object.defineProperty(exports, 'camera', {
		get: function () {
			return camera;
		},
		set: function (value) {
			camera = value;
		}
	})
	return exports;
}

window.altspace = window.altspace || {};
window.altspace.utilities = window.altspace.utilities || {};


altspace.utilities.multiloader = (function(){

	var loader;
	var TRACE;
	var baseUrl = '';
	var crossOrigin = '';//assigned to THREE.MTLLoader.crossOrigin

	function LoadRequest(){
		//To create loadRequst: new MultiLoader.LoadRequest()

		var objUrls = [];//Paths to model geometry file, in Wavefront OBJ format.
		var mtlUrls = [];//Paths to model materials file, in Wavefront MTL format.
		var objects = [];//objects[i] is result of loader.load(objUrl[i], mtlUrl[i])
		var error;//String indicating loading error with at least one file.
		var objectsLoaded = 0;//Used internally to determine when loading complete.

		return {
			objUrls: objUrls,
			mtlUrls: mtlUrls,
			objects: objects,
			error: error,
			objectsLoaded: objectsLoaded
		};

	}//end of LoadRequest

	function init(params){
		var p = params || {};
		TRACE = p.TRACE || false;
		if (p.crossOrigin) crossOrigin = p.crossOrigin;
		if (p.baseUrl) baseUrl = p.baseUrl;
		if (baseUrl.slice(-1) !== '/') baseUrl += '/';

		loader = new THREE.OBJMTLLoader();
		loader.crossOrigin = crossOrigin;
		if (TRACE) console.log('MultiLoader initialized with params', params);
	}

	function load(loadRequest, onComplete){
		var req = loadRequest;
		var start = Date.now();
		if (!req || !req instanceof LoadRequest){
			throw new Error('MultiLoader.load expects first arg of type LoadRequest');
		}
		if (!onComplete || typeof(onComplete) !== 'function'){
			throw new Error('MultiLoader.load expects second arg of type function');
		}
		if (!req.objUrls || !req.mtlUrls || req.objUrls.length !== req.mtlUrls.length){
			throw new Error('MultiLoader.load called with bad LoadRequest');
		}
		var reqCount = req.objUrls.length;
		if (TRACE) console.log('Loading models...')
		for (var i=0; i < reqCount; i++){
			var loadModel = function(req, i){//We need i in the closure to store result.
				var objUrl = baseUrl + req.objUrls[i];
				var mtlUrl = baseUrl + req.mtlUrls[i];
				if (TRACE) console.log('Loading obj:'+objUrl+', mtl:'+mtlUrl);
				loader.load(objUrl, mtlUrl, function(object3d){//onLoaded
					req.objects[i] = object3d;
					req.objectsLoaded++;
					if(req.objectsLoaded === reqCount){
						var elapsed = ((Date.now()-start)/1000.0).toFixed(2);
						if (TRACE) console.log('Loaded '+reqCount+' models in '+elapsed+' seconds');
						onComplete();
					}
				}, onProgress, function(){//onError 
					var url = xhr.target.responseURL || '';
					req.error = 'Error loading file '+url;
				});
			};
			loadModel(req, i);
		}
	}

	function onProgress(xhr){
		if (xhr.lengthComputable && xhr.target.responseURL) {
			//Skip progress log if no xhr url, meaning it's a local file.
			var percentComplete = xhr.loaded / xhr.total * 100;
			var filename = xhr.target.responseURL.split('/').pop();
			if (TRACE) console.log('...'+filename+' '+Math.round(percentComplete,2)+'% downloaded');
		}
	}

	return {
		init: init,
		load: load,
		LoadRequest: LoadRequest,
	};

}());

/**
 * @author gavanwilhite / http://gavanwilhite.com
 */

/**
 * The AltspaceDK includes a Behaviors shim that adds Behavior capabilities to 
 * Three.js.
 * It adds methods to Three.js' Scene and Object3D classes which allow you to 
 * add, remove, retrieve and use Behaviors.
 *
 * @namespace THREE
 */

/**
 * The AltspaceSDK adds Behavior capabilites to Three.js' Scene class.
 * @class Scene
 * @memberof THREE
 */

/**
 * Update the behaviors of all the objects in this Scene.
 * @instance
 * @method updateAllBehaviors 
 * @memberof THREE.Scene
 */
THREE.Scene.prototype.updateAllBehaviors = function () {

	var now = performance.now();
	var lastNow = this.__lastNow || now;

	var deltaTime = now - lastNow;

	var self = this;

	//gather objects first so that behaviors can change the hierarchy during traversal without incident
	var objectsWithBehaviors = [];

	this.traverse(function (object3d) {

		if (object3d.__behaviorList) {
			objectsWithBehaviors.push(object3d);
		}

	});

	for (var i = 0, max = objectsWithBehaviors.length; i < max; i++) {
		object3d = objectsWithBehaviors[i];
		object3d.updateBehaviors(deltaTime, self);
	}

	this.__lastNow = now;

}

/**
 * The AltspaceSDK adds Behavior capabilites to Three.js' Object3D class.
 * @class Object3D
 * @memberof THREE
 */

/**
 * Adds the given behavior to this object.
 * @instance
 * @method addBehavior 
 * @param {Behavior} behavior Behavior to add.
 * @memberof THREE.Object3D
 */
THREE.Object3D.prototype.addBehavior = function()
{
	this.__behaviorList = this.__behaviorList || [];
	Array.prototype.push.apply(this.__behaviorList, arguments);
}

/**
 * Adds the given behaviors to this object.
 * @instance
 * @method addBehaviors
 * @param {...Behavior} behavior Behavior to add.
 * @memberof THREE.Object3D
 */
THREE.Object3D.prototype.addBehaviors = function()
{
	this.__behaviorList = this.__behaviorList || [];
	Array.prototype.push.apply(this.__behaviorList, arguments);
}

/**
 * Removes the given behavior from this object. The behavior is disposed if
 * possible.
 * @instance
 * @method removeBehavior 
 * @param {...Behavior} behavior Behavior to remove.
 * @memberof THREE.Object3D
 */
THREE.Object3D.prototype.removeBehavior = function(behavior)
{
	var i = this.__behaviorList.indexOf(behavior);
	if (i !== -1) {
		this.__behaviorList.splice(i, 1);
		try {

			if (behavior.dispose) behavior.dispose.call(behavior, this);

		} catch (error) {
			
			console.group();
			(console.error || console.log).call(console, error.stack || error);
			console.log('[Behavior]');
			console.log(behavior);
			console.log('[Object3D]');
			console.log(this);
			console.groupEnd();

		}
	}
}

/**
 * Removes all behaviors from this object. The behaviors are disposed if
 * possible.
 * @instance
 * @method removeAllBehaviors
 * @memberof THREE.Object3D
 */
THREE.Object3D.prototype.removeAllBehaviors = function ()
{
	if (!this.__behaviorList || this.__behaviorList.length === 0) return null;

	for (var i = 0, max = this.__behaviorList.length; i < max; i++) {
		var behavior = this.__behaviorList[i];

		try {

			if (behavior.dispose) behavior.dispose.call(behavior, this);

		} catch (error) {

			console.group();
			(console.error || console.log).call(console, error.stack || error);
			console.log('[Behavior]');
			console.log(behavior);
			console.log('[Object3D]');
			console.log(this);
			console.groupEnd();

		}
	}
}

/**
 * Retrieve a behavior by type.
 * @instance
 * @method getBehaviorByType
 * @param {String} type 
 * @returns {Behavior}
 * @memberof THREE.Object3D
 */
THREE.Object3D.prototype.getBehaviorByType = function(type) {
	if (!this.__behaviorList || this.__behaviorList.length === 0) return null;

	for (var i = 0, max = this.__behaviorList.length; i < max; i++) {
		if (this.__behaviorList[i].type === type)
			return this.__behaviorList[i];
	}
}

/**
 * Update behaviors on this object.
 * @instance
 * @method updateBehaviors
 * @param {Number} deltaTime Elapsed time in milliseconds
 * @memberof THREE.Object3D
 */
THREE.Object3D.prototype.updateBehaviors = function(deltaTime, scene) {

	if (!this.__behaviorList || this.__behaviorList.length === 0) return;

	var toInit = [];
	var toUpdate = this.__behaviorList.slice(); // prevent mutation of the behavior list during this loop

	for (var i = 0, max = this.__behaviorList.length; i < max; i++) {

		var behavior = this.__behaviorList[i];
		if (!behavior.__isInitialized) toInit.push(behavior);

	}

	//Awake
	for (var i = 0, max = toInit.length; i < max; i++) {

		var behavior = toInit[i];
		try {

			if (behavior.awake) behavior.awake.call(behavior, this, scene);

		} catch (error) {

			console.group();
			(console.error || console.log).call(console, error.stack || error);
			console.log('[Behavior]');
			console.log(behavior);
			console.log('[Object3D]');
			console.log(this);
			console.groupEnd();

		}

	}

	//Start
	for (var i = 0, max = toInit.length; i < max; i++) {

		var behavior = toInit[i];
		try {

			if (behavior.start) behavior.start.call(behavior);

		} catch (error) {

			console.group();
			(console.error || console.log).call(console, error.stack || error);
			console.log('[Behavior]');
			console.log(behavior);
			console.log('[Object3D]');
			console.log(this);
			console.groupEnd();

		}
		behavior.__isInitialized = true;

	}

	//Update
	for (var i = 0, max = toUpdate.length; i < max; i++) {

		var behavior = toUpdate[i];
		try {

			if (behavior.update) behavior.update.call(behavior, deltaTime);

		} catch (error) {

			console.group();
			(console.error || console.log).call(console, error.stack || error);
			console.log('[Behavior]');
			console.log(behavior);
			console.log('[Object3D]');
			console.log(this);
			console.groupEnd();

		}

	}

}



altspace = window.altspace || {};
altspace.utilities = altspace.utilities || {};
altspace.utilities.shims = altspace.utilities.shims || {};
/**
 * Detects mouse move/up/down events, raycasts to find intersected objects, 
 * then dispatches cursor move/up/down/enter/leave events that mimics 
 * Altspace events.
 * @module altspace/utilities/shims/cursor
 */
altspace.utilities.shims.cursor = (function () {
	//TODO: Support non-full window apps

	var scene;
	var camera;
	var overObject;

	var raycaster = new THREE.Raycaster();

	/**
	 * Initializes the cursor module 
	 * @static
	 * @method init
	 * @param {THREE.Scene} scene
	 * @param {THREE.Camera} camera - Camera used for raycasting.
	 * @memberof module:altspace/utilities/shims/cursor
	 */
	function init(_scene, _camera, _params) {
		if (!_scene || !_scene instanceof THREE.Scene) {
			throw new TypeError('Requires THREE.Scene argument');
		}
		if (!_camera || !_camera instanceof THREE.Camera) {
			throw new TypeError('Requires THREE.Camera argument');
		}
		scene = _scene;
		camera = _camera;

		p = _params || {};

		window.addEventListener('mousedown', mouseDown, false)
		window.addEventListener('mouseup', mouseUp, false)
		window.addEventListener('mousemove', mouseMove, false)
	}

	function mouseDown(event) {

		var intersection = findIntersection(event);
		if (!intersection || !intersection.point) return;

		var cursorEvent = createCursorEvent('cursordown', intersection);
		intersection.object.dispatchEvent(cursorEvent);
	}

	function mouseUp(event) {
		var intersection = findIntersection(event);

		var cursorEvent = createCursorEvent('cursorup', intersection);

		if (intersection) {
			intersection.object.dispatchEvent(cursorEvent);
		} else {
			scene.dispatchEvent(cursorEvent);
		}
	}

	function mouseMove(event) {
		var intersection = findIntersection(event);

		var cursorEvent = createCursorEvent('cursormove', intersection);//TODO improve and don't fire only on scene
		scene.dispatchEvent(cursorEvent);

		var object = intersection ? intersection.object : null;
		if (overObject != object) {
			if (overObject) {
				cursorEvent = createCursorEvent('cursorleave', intersection);
				overObject.dispatchEvent(cursorEvent);
			}

			if (object) {
				cursorEvent = createCursorEvent('cursorenter', intersection);
				object.dispatchEvent(cursorEvent);
			}

			overObject = object;
		}
	}

	function createCursorEvent(type, intersection) {
		return {
			type: type,
			bubbles: true,
			target: intersection ? intersection.object : null,
			ray: {
				origin: raycaster.ray.origin.clone(),
				direction: raycaster.ray.direction.clone()
			},
			point: intersection ? intersection.point.clone() : null
		}
	}

	function findIntersection(mouseEvent) {
		var mouse = new THREE.Vector2();
		mouse.x = (mouseEvent.clientX / window.innerWidth) * 2 - 1;
		mouse.y = -(mouseEvent.clientY / window.innerHeight) * 2 + 1;

		raycaster.setFromCamera(mouse, camera);

		var intersections = raycaster.intersectObjects(scene.children, true);
		return intersections.length > 0 ? intersections[0] : null;

	}

	return {
		init: init,
	};

}());


/**
 * The Altspace SDK adds event bubbling to Three.js' events system.
 * Simply include the SDK in your app and add a bubbling property to your event to take advantage of this feature.
 * 
 * AltspaceVR cursor events always make use of this bubbling shim.
 *
 * @example
 * var parent = new THREE.Object3D();
 * parent.addEventListener('custom', function () {
 *     console.log('received custom event');
 * });
 * var child = new THREE.Object3D();
 * parent.add(child);
 * child.dispatchEvent({type: 'custom', bubbles: true});
 * // Console log shows 'received custom event'
 *
 * @module altspace/utilities/shims/bubbling
 */
( function() {

	if (!THREE) return;

	if (window.altspace && window.altspace.inAltspace) return;

	THREE.EventDispatcher.prototype.dispatchEvent = dispatchEvent;
	THREE.Object3D.prototype.dispatchEvent = dispatchEvent;

	function dispatchEvent( event ) {

		var shouldStopPropagation;
		var shouldStopPropagationImmediately;

		if ( event.bubbles ) {

			event.currentTarget = this;

			event.stopPropagation = function () {

				shouldStopPropagation = true;

			}

			event.stopImmediatePropagation = function () {

				shouldStopPropagationImmediately = true;

			}

		}

		if ( this._listeners ) {

			var listeners = this._listeners;
			var listenerArray = listeners[ event.type ];

			if ( listenerArray ) {

				event.target = event.target || this;

				var array = [];
				var length = listenerArray.length;

				for ( var i = 0; i < length; i ++ ) {

					array[ i ] = listenerArray[ i ];

				}

				for ( var i = 0; i < length; i ++ ) {

					array[ i ].call( this, event );

					if ( shouldStopPropagationImmediately ) return;

				}

			}

		}


		if ( event.bubbles && this.parent && this.parent.dispatchEvent && ! shouldStopPropagation ) {

			dispatchEvent.call( this.parent, event );

		}

	}

}() );

/**
 * @module altspace/utilities/behaviors
 */
window.altspace = window.altspace || {};
window.altspace.utilities = window.altspace.utilities || {};
window.altspace.utilities.behaviors = window.altspace.utilities.behaviors || {};

/**
 * The Bob behavior adds a bobbing animation to an object
 *
 * @class Bob
 * @param {Object} [config]
 * @param {Boolean} [config.shouldRotate=true] Whether the animation should include
 *  rotation.
 * @param {Boolean} [config.shouldMove=true] Whether the animation should
 *  include movement.
 * @memberof module:altspace/utilities/behaviors
 **/
altspace.utilities.behaviors.Bob = function (config) {
	var object3d;

	config = config || {};

	if (config.shouldRotate === undefined) config.shouldRotate = true;
	if (config.shouldMove === undefined) config.shouldMove = true;

	var offsetPosition;
	var lastBobPosition = new THREE.Vector3();
	//TODO: Rotation

	var nowOffset = Math.random() * 10000;

	function awake(o) {
		object3d = o;
		offsetPosition = object3d.position.clone();
	}

	function update(deltaTime) {
		var nowInt = Math.floor(performance.now()) + nowOffset;

		if (config.shouldMove) {
			if (!lastBobPosition.equals(object3d.position)) offsetPosition.copy(object3d.position);

			object3d.position.y = offsetPosition.y + Math.sin(nowInt / 800) * 3;
			object3d.position.x = offsetPosition.x + Math.sin(nowInt / 500) * 5;
			lastBobPosition.copy(object3d.position);
		}

		if (config.shouldRotate) {
			object3d.rotation.x = Math.sin(nowInt / 500) / 15;
		}
	}

	return { awake: awake, update: update };
};

window.altspace = window.altspace || {};
window.altspace.utilities = window.altspace.utilities || {};
window.altspace.utilities.behaviors = window.altspace.utilities.behaviors || {};

/**
 * A behavior that changes the color of an object when the cursor interacts with it.
 * @class ButtonStateStyle
 * @param {Object} [config] Optional parameters.
 * @param {THREE.Color} [config.originalColor] Base material color.
 * @param {Number} [config.overBrightness=1.5] Material brightness when cursor
 *	is over button.
 * @param {Number} [config.downBrightness=0.5] Material brightness when cursor
 *	is clicked.
 * @memberof module:altspace/utilities/behaviors
 */
altspace.utilities.behaviors.ButtonStateStyle = function (config) {
	var object3d;
	var scene;
	var originalColor;
	var modifiedColor = new THREE.Color();

	config = config || {};
	var overBrightness = config.overBrightness || 1.5;
	var downBrightness = config.downBrightness || 0.5;

	function changeBrightness(brightness) {
		modifiedColor.set(originalColor);
		modifiedColor.multiplyScalar(brightness);
		modifiedColor.r = THREE.Math.clamp(modifiedColor.r, 0, 1);
		modifiedColor.g = THREE.Math.clamp(modifiedColor.g, 0, 1);
		modifiedColor.b = THREE.Math.clamp(modifiedColor.b, 0, 1);
		object3d.material.color = modifiedColor;
	}

	function cursorLeave() {
		object3d.removeEventListener('cursorleave', cursorLeave);
		changeBrightness(1.0);
	}

	function cursorEnter() {
		changeBrightness(overBrightness);
		object3d.addEventListener('cursorleave', cursorLeave);
	}

	function cursorUp(event) {
		scene.removeEventListener('cursorup', cursorUp);
		object3d.addEventListener('cursorenter', cursorEnter);
		if (event.target === object3d) {
			changeBrightness(overBrightness);
			object3d.addEventListener('cursorleave', cursorLeave);
		} else {
			changeBrightness(1.0);
		}
	}
	function cursorDown() {
		scene.addEventListener('cursorup', cursorUp);
		object3d.removeEventListener('cursorleave', cursorLeave);
		object3d.removeEventListener('cursorenter', cursorEnter);
		changeBrightness(downBrightness);
	}

	function awake(o, s) {
		object3d = o;
		scene = s;
		originalColor = config.originalColor || object3d.material.color;
		object3d.addEventListener('cursorenter', cursorEnter);
		object3d.addEventListener('cursordown', cursorDown);
	}

	function dispose() {
		object3d.removeEventListener('cursorenter', cursorEnter);
		object3d.removeEventListener('cursorleave', cursorLeave);
		object3d.removeEventListener('cursorup', cursorUp);
		object3d.removeEventListener('cursordown', cursorDown);
	}

	return { awake: awake, dispose: dispose, type: 'ButtonStateStyle' };
};

window.altspace = window.altspace || {};
window.altspace.utilities = window.altspace.utilities || {};
window.altspace.utilities.behaviors = window.altspace.utilities.behaviors || {};

//idea: API for symbolic camera from altspace? altspace.getThreeJSCenterCamera();
//idea: offset (drag from bottom of piece). Workaround if you reparent

//TODO: GSAP Draggable
/**
 * A behavior that makes an object draggable along a plane.
 * @class Drag
 * @param {Object} [config] Specify the axes along which the object can be 
 *  dragged.
 *  E.g. To constraint th object to an XY plane: `{x: true, y: true}`  
 *  Each axis can also be an object specifying the minimum and maximum limits
 *  of the constraint. E.g. `{x: {min: -10, max: 20}, y: true}`  
 *  **Note:** Currently you must specify exactly two axes.
 * @memberof module:altspace/utilities/behaviors
 */
altspace.utilities.behaviors.Drag = function (config) {
	//space: view, local, world, sphere
	//gridSnap, cursorSnap
	//config: x: true, y: true, z: false, defaultDistance: 1000

	config = config || {};

	if (config.space === undefined) config.space = 'world';//TODO others
	if (config.x === undefined) config.x = false;
	if (config.y === undefined) config.y = false;
	if (config.z === undefined) config.z = false;
	if (config.cursorSnap === undefined) config.cursorSnap = true;//TODO false

	var inX = !!config.x;
	var inY = !!config.y;
	var inZ = !!config.z;
	var min = new THREE.Vector3(
		config.x.min !== undefined ? config.x.min : Number.NEGATIVE_INFINITY,
		config.y.min !== undefined ? config.y.min : Number.NEGATIVE_INFINITY,
		config.z.min !== undefined ? config.z.min : Number.NEGATIVE_INFINITY
	);
	var max = new THREE.Vector3(
		config.x.max !== undefined ? config.x.max : Number.POSITIVE_INFINITY,
		config.y.max !== undefined ? config.y.max : Number.POSITIVE_INFINITY,
		config.z.max !== undefined ? config.z.max : Number.POSITIVE_INFINITY
	);

	var object3d;
	var scene;
	var sync;
	var intersector;
	var dragOffset = new THREE.Vector3();
	var raycaster = new THREE.Raycaster();
	raycaster.linePrecision = 3;

	//if (THREE.REVISION !== '72') throw new Error('Drag requires three.js revision 72'); //TODO: Do we need a revision check?

	function awake(o, s) {
		object3d = o;
		scene = s;
		sync = object3d.getBehaviorByType('Object3DSync');
		makeIntersector();
		scene.add(intersector);//TODO: see if I can remove it from the scene. Might not req 72.
	}

	function makeIntersector() {
		var extent = 10000;
		var plane = new THREE.PlaneGeometry(extent, extent);

		function makeXY() {
			plane.rotateY(Math.PI);
		}
		function makeXZ() {
			plane.rotateX(Math.PI / 2);
		}
		function makeYZ() {
			plane.rotateY(Math.PI / 2);
		}
		function makeViewAligned() {
			throw new Error('Not implemented');
		}

		var axisCount = inX + inY + inZ; // implicit cast to integers

		if (axisCount === 3) {

			throw new Error('Arbitrary dragging currently unsupported. Please lock at least one axis.');

		} else if (axisCount === 2) {

			if (inX && inY) {
				makeXY();
			} else if (inX && inZ) {
				makeXZ();
			} else if (inY && inZ) {
				makeYZ();
			}

		} else if (axisCount === 1) {

			throw new Error('Single axis dragging currently unsupported.');
			//TODO: make possible, possibly via view-aligned plane 

		} else {
			throw new Error('Invalid axis configuration');
		}
		var material = new THREE.MeshBasicMaterial({ color: 'purple' });
		material.side = THREE.DoubleSide;
		intersector = new THREE.Mesh(plane, material);
		intersector.visible = false;// ensures other raycasters don't hit our intersector
		intersector.material.visible = false;// ensures we never see flicker during temp visibility
	}

	function getWorldPosition(obj) {
		obj.updateMatrixWorld();
		var vec = new THREE.Vector3();
		vec.setFromMatrixPosition(obj.matrixWorld);
		return vec;
	}

	function vec2str(vec) {
		function shortNum(num) {
			return Math.floor(num * 100) / 100;
		}
		return 'x: ' + shortNum(vec.x) + ', y: ' + shortNum(vec.y) + ', z: ' + shortNum(vec.z);
	}

	function startDrag(event) {
		scene.addEventListener('cursorup', stopDrag);
		scene.addEventListener('cursormove', moveDrag);

		//Remember difference between center of object and drag point. 
		//Otherwise, object appears to 'jump' when selected, moving so its
		//center is directly until the cursor. We allow drag on edge of object.
		raycaster.set(event.ray.origin, event.ray.direction);
		var hit = raycaster.intersectObject(object3d, true)[0];
		if (!hit) return;
		var dragPoint = hit.point.clone();
		var objectCenterPoint = getWorldPosition(object3d).clone();
		dragOffset.copy(dragPoint).sub(objectCenterPoint);

		//Move to drag point (not object center), where raycast hits the object.
		intersector.position.copy(dragPoint);
		intersector.updateMatrixWorld();// necessary for raycast, TODO: Make GH issue
	}

	function moveDrag(event) {

		if (sync && !sync.isMine) sync.takeOwnership();

		//find intersection
		intersector.visible = true;// allow our intersector to be intersected
		raycaster.set(event.ray.origin, event.ray.direction);
		var intersection = raycaster.intersectObject(intersector, true)[0];
		intersector.visible = false;// disallow our intersector to be intersected

		if (!intersection) return;

		//New position is intersection point minus offset. Need offset since
		//user probably won't click on exact center of object to drag it.
		var targetWorldPosition = new THREE.Vector3();
		targetWorldPosition.copy(intersection.point).sub(dragOffset);
		//But maintain the original y position of the object.
		targetWorldPosition.y = getWorldPosition(object3d).y;

		//constrain target position
		targetWorldPosition.clamp(min, max);

		//move object
		object3d.parent.updateMatrixWorld();
		var targetLocalPosition = object3d.parent.worldToLocal(targetWorldPosition);//TODO: Test with nested objects
		object3d.position.set(
			config.x ? targetLocalPosition.x : object3d.position.x,
			config.y ? targetLocalPosition.y : object3d.position.y,
			config.z ? targetLocalPosition.z : object3d.position.z
		);

	}

	function stopDrag() {
		scene.removeEventListener('cursorup', stopDrag);
		scene.removeEventListener('cursormove', moveDrag);
	}

	function start() {
		object3d.addEventListener('cursordown', startDrag);
	}

	return { awake: awake, start: start };
};

/**
 * @module altspace/utilities/behaviors
 */
window.altspace = window.altspace || {};
window.altspace.utilities = window.altspace.utilities || {};
window.altspace.utilities.behaviors = window.altspace.utilities.behaviors || {};

/**
 * Allows an object to be moved, rotated, and scaled using a gamepad controller.
 * Left stick left / right and up / down moves object in the X-Y plane.
 * Clicking left stick enters left alt mode, where movement is in X-Z plane.
 * Clicking left stick again exits left alt mode.
 * Right stick left / right rotates object clockwise / counterclockwise (y axis).
 * Rifht stick up / down rotates object away forwards / backwards (x axis).
 * Clicking right stick enters right alt mode, where left / right tumbles object (z axis).
 * Clicking right stick again exits right alt mode.
 * D-pad up / down scales object.
 * Back / reset button resets object to its original position and rotation.
 *
 * @param {Boolean} [config.position=true] Whether object's position can be changed.
 * @param {Boolean} [config.rotation=true] Whether object's rotation can be changed.
 * @param {Boolean} [config.scale=true] Whether object's scale can be changed.
 *
 * @class GamepadControls
 * @memberof module:altspace/utilities/behaviors
 **/
altspace.utilities.behaviors.GamepadControls = function (config) {
	var object3d;
	var gamepad;
	var scene;
	var sync;

	var isAltModeR= false;
	var isAltModeL= false;
	var prevAltButtonR = false;
	var prevAltButtonL = false;
	var isInitialized = false;

	var originalObj;//used to reset
	var tolerance = 0.2;//ignore stick deadzone

	config = config || {};
	if (config.position === undefined) config.position = true;
	if (config.rotation === undefined) config.rotation = true;
	if (config.scale === undefined) config.scale = true;

	function awake(o, s) {

		object3d = o;
		scene = s;
		sync = object3d.getBehaviorByType('Object3DSync');
		originalObj = object3d.clone();
		gamepad = getGamepad();
		if (gamepad) {
			console.log('Gamepad detected: ' + gamepad.id);
		} else {
			var intervalID = setInterval(function() {
				gamepad = getGamepad();
				if (gamepad) {
					console.log('Gamepad connected: ' + gamepad.id);
					clearInterval(intervalID);
				}
			}, 500);
		}

		scene.addEventListener('cursordown', function(e) {
			//preventDefault only works when app has focus, so call after initial click
			if (gamepad && !isInitialized) {
				preventDefault(gamepad);
				isInitialized = true;
			}
		});

	}

	function getGamepad() {
		if (altspace && altspace.inClient) {
			gamepads = altspace.getGamepads();
		} else {
			//Gamepad API works in Chrome and Firefox browsers only
			//https://developer.mozilla.org/en-US/docs/Web/API/Gamepad_API
			gamepads = navigator.getGamepads();
		}
		if (gamepads.length > 0) {
			for (var i=0; i < gamepads.length; i++) {
				var g = gamepads[i];
				if (g && g.axes  && g.axes.length === 4 && g.buttons && g.buttons.length === 16) {
					if (altspace && altspace.inClient) preventDefault(g);
					return g;//return first valid gamepad
				}
			}
		}
		return undefined;
	}

	function preventDefault(g) {
		var axes = [];
		var buttons = [];
		for (var i=0; i > g.buttons; i++) buttons[i] = false;
		for (var i=0; i > g.axes; i++) axes[i] = false;
		if (config.position) {
			axes[0] = true;
			axes[1] = true;
			buttons[10] = true;
		}
		if (config.rotation) {
			axes[2] = true;
			axes[3] = true;
			buttons[11] = true;
		}
		if (config.scale) {
			buttons[12] = true;
			buttons[13] = true;
		}
		buttons[8] = true;
		g.preventDefault(axes, buttons);
	}

	function update(deltaTime) {
		if ((!altspace || !altspace.inClient) && window.chrome && gamepad) {
			gamepad = getGamepad();//On Chrome, need to poll for updates.
		}
		if (!gamepad) return;

		//For axis and button numbers see: https://w3c.github.io/gamepad/  
		var isResetButton = gamepad.buttons[8].pressed;//reset / back button
		if (isResetButton) {
			if (!sync.isMine) sync.takeOwnership();
			object3d.position.copy(originalObj.position);
			object3d.rotation.copy(originalObj.rotation);
			object3d.scale.copy(originalObj.scale);
			return;
		}

		if (config.position) {
			var isAltButtonL = gamepad.buttons[10].pressed;//left stick button
			if (prevAltButtonL && !isAltButtonL) isAltModeL = !isAltModeL;//button released
			prevAltButtonL = isAltButtonL;

			var leftStickX = gamepad.axes[0];//left / right
			var leftStickY = gamepad.axes[1];//up / down

			var isMove = Math.abs(leftStickX) > tolerance || Math.abs(leftStickY) > tolerance;
			if (isMove && !sync.isMine) sync.takeOwnership();

			var moveDistance = 200 * (deltaTime/1000);// 200 units per second
			if (!isAltModeL && Math.abs(leftStickX) > tolerance) {
				object3d.position.x += moveDistance * leftStickX;
			}
			if (!isAltModeL && Math.abs(leftStickY) > tolerance) {
				object3d.position.z += moveDistance * leftStickY;
			}
			if (isAltModeL && Math.abs(leftStickX) > tolerance) {
				object3d.position.x += moveDistance * leftStickX;
			}
			if (isAltModeL && Math.abs(leftStickY) > tolerance) {
				object3d.position.y += moveDistance * -leftStickY;
			}
		}

		if (config.rotation) {
			var isAltButtonR = gamepad.buttons[11].pressed;//right stick button
			if (prevAltButtonR && !isAltButtonR) isAltModeR = !isAltModeR;//button released
			prevAltButtonR = isAltButtonR;

			var rightStickX = gamepad.axes[2];//left / right
			var rightStickY = gamepad.axes[3];//up / down

			var isRotate = Math.abs(rightStickX) > tolerance || Math.abs(rightStickY) > tolerance;
			if (isRotate && !sync.isMine) sync.takeOwnership();

			var rotateAngle = Math.PI * (deltaTime/1000);// 180 degrees per second
			if (!isAltModeR && Math.abs(rightStickX) > tolerance) {
				object3d.rotation.y += rotateAngle * rightStickX;
			}
			if (!isAltModeR && Math.abs(rightStickY) > tolerance) {
				object3d.rotation.x += rotateAngle * rightStickY;
			}
			if (isAltModeR && Math.abs(rightStickX) > tolerance) {
				object3d.rotation.z += rotateAngle * -rightStickX;
			}
		}

		if (config.scale) {
			var scaleChange = 10 * (deltaTime/1000);// 10 units per second
			var dpadUp = gamepad.buttons[12].pressed;//d-pad up
			var dpadDown = gamepad.buttons[13].pressed;//d-pad down

			var isScale = gamepad.buttons[12].pressed || gamepad.buttons[13].pressed;
			if (isScale && !sync.isMine) sync.takeOwnership();

			var prev = object3d.scale;
			var v3 = new THREE.Vector3(1, 1, 1);
			v3.multiplyScalar(scaleChange);
			if (dpadUp) object3d.scale.add(v3);
			if (dpadDown) {
				if (prev.x > v3.x && prev.y > v3.y && prev.z > v3.z) {//Don't go negative.
					object3d.scale.sub(v3);
				}
			}
		}

	}

	return { awake: awake, update: update };
};


//Change color of an object when cursor hovers over it.
window.altspace = window.altspace || {};
window.altspace.utilities = window.altspace.utilities || {};
window.altspace.utilities.behaviors = window.altspace.utilities.behaviors || {};

/**
 * Changes the color of an object when cursor hovers over it.
 * @class HoverColor
 * @param {Object} [config] Optional parameters.
 * @param {String} [config.event='cursorenter'] Specify the name of event which
 *  triggers the color change.  Default is 'cursorenter' for a hover effect.
 * @param {THREE.Color} [config.color=THREE.Color('yellow')] A THREE.Color value that will be applied to the object's
 *  material.
 * @memberof module:altspace/utilities/behaviors
 */
altspace.utilities.behaviors.HoverColor = function(config){

	config = config || {};

	//Default is to trigger color change on cursorenter/cursorleave events,
	//also support triggering on cursordown/cursorup events.
	if (config.event === undefined) config.event = 'cursorenter';
	if (config.event !== 'cursorenter' && config.event !== 'cursordown') {
		throw Error('Expected config.event "cursorenter" or "cursordown"');
	}
	if (config.color === undefined) config.color = new THREE.Color('yellow');

	var object3d;
	var cursordownObject;
	var cursorenterObject;
	var scene;


	function awake(o, s) {
		object3d = o;
		scene = s;
		object3d.addEventListener('cursordown', cursordown);
		scene.addEventListener('cursorup', cursorupScene);
		if (config.event === 'cursorenter') {
			object3d.addEventListener('cursorenter', cursorenter);
			object3d.addEventListener('cursorleave', cursorleave);
		}
	}

	function cursordown(event){
		cursordownObject = object3d;
		if (config.event === 'cursordown' ){
			setColor(cursordownObject);
		}
	}

	function cursorenter(event){
		//ignore hover events if a different object is selected,
		//for example during a drag we don't want to change highlight
		if (cursordownObject && cursordownObject !== object3d){
			return;
		} 
		if (cursorenterObject){
			unsetcolor(cursorenterObject);
		}
		cursorenterObject = object3d;
		setColor(object3d);
	}

	function cursorleave(event){
		if (cursorenterObject === object3d){
			cursorenterObject = null;
			unsetColor(object3d);
		}
	}

	function cursorupScene(event){
		if (config.event === 'cursordown' && cursordownObject ){
			unsetColor(cursordownObject);
		}
		cursordownObject = null;
	}

	function setColor(o){
		if (o.material && o.material.color){
			o.userData.origColor = o.material.color;
			o.material.color = config.color;  
			//Not strictly needed but seems to make updating faster in Altspace.
			if (o.material) o.material.needsUpdate = true;
		} 
		for (var i = 0; i < o.children.length; i++){
			setColor(o.children[i], config.color);//recursively apply to children
		}
	}

	function unsetColor(o){
		if (o.material && o.material.color){
			if (!o.userData.origColor){
				console.error('Cannot unsetColor, no userData.origColor for object', o);
				return;
			}
			o.material.color = o.userData.origColor;
			if (o.material) o.material.needsUpdate = true;
		} 
		for (var i = 0; i < o.children.length; i++){
			unsetColor(o.children[i]);
		}
	}

	return {
		awake: awake,
		//no update method, event-driven
	};

};

window.altspace = window.altspace || {};
window.altspace.utilities = window.altspace.utilities || {};
window.altspace.utilities.behaviors = window.altspace.utilities.behaviors || {};

/**
 * The SceneSync behavior manages the synchronization of an entire scene.
 *
 * @class SceneSync
 * @param {Firebase} syncInstance
 * @param {Object} [config]
 * @param {Object} [config.instantiators] A dictionary of instantiation 
 *  callbacks by syncType. Instantiators are called on every client whenever an instantiation call is made. Instantiators are passed an initialization
 *  data object and the syncType. They should return an Object3D with an 
 *  Object3DSync behavior.
 * @param {Object} [config.destroyers] (Optional) A dictionary of destroy 
 *  callbacks by syncType. Destroyers are called on every client whenever an destroy call is made. If no destroyer is provided, a default one will be use
 *  which will remove the object from its parent and dispose its geometry, material, and texture. 
 *  If you return true from a custom destroyer, the default destroyer will also be called.
 * @param {Function} [config.ready] A callback that is called after 
 *  checking to see if the instance has already been initialized. The callback is passed a boolean that 
 *  is true if this is the first callback that has been called for this sync instance.
 *  This is primarily useful for setting up any objects that should only be created once for an instance, and is not necessary otherwise.
 * @memberof module:altspace/utilities/behaviors
 **/
window.altspace.utilities.behaviors.SceneSync = function (instanceRef, config) {
	var sceneRef = instanceRef.child('scene');
	var clientsRef = instanceRef.child('clients');

	config = config || {};
	var instantiators = config.instantiators || {};
	var destroyers = config.destroyers || {};

	var autoSendRateMS = 100;

	var syncBehaviors = [];
	var objectForKey = {};
	var keyForUuid = {};

	var clientId;
	// there should always be one master client in the room. For now it will be the longest person online.
	var masterClientId;

	function autoSendAll() {
		for (var i = 0, max = syncBehaviors.length; i < max; i++) {
			syncBehaviors[i].autoSend();
		}
	}

	function awake(o, s) {
		setInterval(autoSendAll, autoSendRateMS);

		var scene = s;

		// temporary way of having unique identifiers for each client
		clientId = scene.uuid;
		clientsRef.on("value", function (snapshot) {
			var clientIds = snapshot.val();

			if (!clientIds) return;

			masterClientKey = Object.keys(clientIds)[0];
			masterClientId = clientIds[masterClientKey];
		});
		// add our client ID to the list of connected clients, 
		// but have it be automatically removed by firebase if we disconnect for any reason
		clientsRef.push(clientId).onDisconnect().remove();

		instanceRef.child('initialized').once('value', function (snapshot) {
			var shouldInitialize = !snapshot.val();
			snapshot.ref().set(true);
			if (config.ready) {
				config.ready(shouldInitialize);
			}
		});
		

		sceneRef.on('child_added', onInstantiate.bind(this));
		sceneRef.on('child_removed', onDestroy.bind(this));
	}

	/**
	 * Instantiate an object by syncType.
	 * @instance
	 * @method instantiate
	 * @param {String} syncType Type of object to instantiate.
	 * @param {Object} initData An object containing initialization data, passed
	 *  to the instantiator.
	 * @param {Boolean} destroyOnDisconnect If the object should be destroyed
	 *  across all synced instance when the instantiating instance disconnects.
	 * @memberof module:altspace/utilities/behaviors.SceneSync
	 */
	function instantiate(syncType, initData, destroyOnDisconnect) {
		initData = initData || {};
		var objectRef = sceneRef.push({ syncType: syncType, initData: initData },
			function (error) { if (error) throw Error('Failed to save to Firebase', error) }
		);
		if (destroyOnDisconnect) {
			objectRef.onDisconnect().remove();//send remvoe_child to remote clients
		}
		//instantiation done, local child_added callback happens syncronously with push
		var object = objectForKey[objectRef.key()];
		object.getBehaviorByType('Object3DSync').takeOwnership();
		return object;
	}

	function onInstantiate(snapshot) {

		var data = snapshot.val();
		var key = snapshot.key();

		var instantiator = instantiators[data.syncType];

		if (!instantiator) {
			console.warn('No instantiator found for syncType: ' + data.syncType);
			return;
		}

		var object3d = instantiator(data.initData, data.syncType);
		if (!object3d) {
			console.error(data.syncType + '.create must return an Object3D');
			return;
		}
		objectForKey[key] = object3d;
		keyForUuid[object3d.uuid] = key;

		var syncBehavior = object3d.getBehaviorByType('Object3DSync');
		if (!syncBehavior) {
			console.error(data.syncType + ' instantiator must return an Object3D with an Object3DSync behavior');
			return;
		}

		syncBehaviors.push(syncBehavior);
		syncBehavior.link(snapshot.ref(), this);
	}

	/**
	 * Destroy a synced object across instances.
	 * @instance
	 * @method destroy
	 * @param {Object} object3d The object to destroy.
	 * @memberof module:altspace/utilities/behaviors.SceneSync
	 */
	function destroy(object3d) {
		var key = keyForUuid[object3d.uuid];
		if (!key) {
			console.warn('Failed to find key for object3d to be destroyed', object3d);
			return;
		}
		sceneRef.child(key).remove(function (error) {
			if (error) console.warn('Failed to remove from Firebase', error);
		});
		sceneRef.child(key).off();//detach all callbacks
	}

	function onDestroy(snapshot) {
		var data = snapshot.val();
		var key = snapshot.key();
		var object3d = objectForKey[key];
		if (!object3d) {
			console.warn('Failed to find object matching deleted key', key);
			return;
		}
		var syncType = data.syncType;
		if (!syncType) {
			console.warn('No syncType found for object being destroyed', object3d);
			return;
		}

		function defaultDestroyer(object3d) {

			// remove all behaviors including this one
			object3d.removeAllBehaviors();

			// remove from scene or parent
			if (object3d.parent) {
				object3d.parent.remove(object3d);
			}

			if (object3d.geometry) {
				object3d.geometry.dispose();
			}

			if (object3d.material) {
				if (object3d.material.map) {
					object3d.material.map.dispose();
				}
				object3d.material.dispose();
			}
		}

		var customDestroyer = destroyers[syncType]
		var shouldDefaultDestroy = !customDestroyer;

		if (customDestroyer) {

			// returning true from a destroyer will additionally invoke the default destroyer
			shouldDefaultDestroy = customDestroyer(object3d);
		}

		if (shouldDefaultDestroy) defaultDestroyer(object3d);

		//remove from our local bookkeeping
		delete objectForKey[key];
		delete keyForUuid[object3d.uuid];
	}

	var exports = {
		awake: awake,
		instantiate: instantiate,
		destroy: destroy,
		type: 'SceneSync'
	};

	/**
	 * Interval at which an object's position/rotation/scale data is sent to Firebase,
	 * in milliseconds.
	 * @readonly
	 * @instance
	 * @member {number} autoSendRateMS
	 * @memberof module:altspace/utilities/behaviors.SceneSync
	 */
	Object.defineProperty(exports, 'autoSendRateMS', {
		get: function () { return autoSendRateMS; }
	});

	/**
	 * True if this client is the master, false otherwise. Master is generally the client that 
	 * has been in the room the longest.
	 * @readonly
	 * @instance
	 * @member {boolean} isMasterClient
	 * @memberof module:altspace/utilities/behaviors.SceneSync
	 */
	Object.defineProperty(exports, 'isMasterClient', {
		get: function () { return masterClientId === clientId; }
	});

	/**
	 * UUID of the current client. 
	 * @readonly
	 * @instance
	 * @member {string} clientId
	 * @memberof module:altspace/utilities/behaviors.SceneSync
	 */
	Object.defineProperty(exports, 'clientId', {
		get: function () { return clientId; }
	});

	/**
	 * Firebase reference for the 'clients' child location. Can be used by app to listen
	 * to clients entering and leaving the room (but generally should not be modified by apps).
	 * @readonly
	 * @instance
	 * @member {Firebase} clientsRef
	 * @memberof module:altspace/utilities/behaviors.SceneSync
	 */
	Object.defineProperty(exports, 'clientsRef', {
		get: function () { return clientsRef; }
	});
	return exports;
};

window.altspace = window.altspace || {};
window.altspace.utilities = window.altspace.utilities || {};
window.altspace.utilities.behaviors = window.altspace.utilities.behaviors || {};

/**
 * The Spin behavior adds a spinning animation to an object.
 *
 * @class Spin
 * @param {Object} [config]
 * @param {Number} [config.speed=0.0001] Rotation speed in radians per 
 *  millisecond
 * @memberof module:altspace/utilities/behaviors
 **/
altspace.utilities.behaviors.Spin = function (config) {

	config = config || {};

	if (config.speed === undefined) config.speed = 0.0001;

	var object3d;

	function awake(o) {
		object3d = o;
	}

	function update(deltaTime) {
		object3d.rotation.y += config.speed * deltaTime;
	}

	return { awake: awake, update: update };
};

window.altspace = window.altspace || {};
window.altspace.utilities = window.altspace.utilities || {};
window.altspace.utilities.behaviors = window.altspace.utilities.behaviors || {};

altspace.utilities.behaviors.TouchpadRotate = function (config) {
	config = config || {};

	var object3d;
	var scene;

	var startingRotation;

	var activelyRotating = false;

	function awake(o, s) {
		object3d = o;
		scene = s;

		altspace.addEventListener('touchpadup', onTouchpadUp);
		altspace.addEventListener('touchpaddown', onTouchpadDown);
		altspace.addEventListener('touchpadmove', onTouchpadMove);
	}

	function onTouchpadUp(event) {
		activelyRotating = false;
	}

	function onTouchpadDown(event) {
		activelyRotating = true;
		startingRotation = object3d.rotation.clone();
	}

	var lastDisplacementX = 0;

	var runningCount = 5;
	var runningAverageVelocityX = 0;

	function onTouchpadMove(event) {
		var deltaX = event.displacementX - lastDisplacementX;
		object3d.rotation.set(startingRotation.x, startingRotation.y + event.displacementX / 300, startingRotation.z);

		runningAverageVelocityX = ((runningAverageVelocityX * runningCount) + deltaX / 300) / (runningCount + 1);
		lastDisplacementX = event.displacementX;
	}

	function update(deltaTime) {
		if (!activelyRotating && Math.abs(runningAverageVelocityX) > 0.01) {
			object3d.rotation.y += runningAverageVelocityX;
			runningAverageVelocityX *= 0.97;
		}
	}

	function start() {
	}

	return { awake: awake, start: start, update: update };
};

(function e(t,n,r){function s(o,u){if(!n[o]){if(!t[o]){var a=typeof require=="function"&&require;if(!u&&a)return a(o,!0);if(i)return i(o,!0);var f=new Error("Cannot find module '"+o+"'");throw f.code="MODULE_NOT_FOUND",f}var l=n[o]={exports:{}};t[o][0].call(l.exports,function(e){var n=t[o][1][e];return s(n?n:e)},l,l.exports,e,t,n,r)}return n[o].exports}var i=typeof require=="function"&&require;for(var o=0;o<r.length;o++)s(r[o]);return s})({1:[function(require,module,exports){
(function (global){
"use strict";

require("core-js/shim");

require("regenerator/runtime");

if (global._babelPolyfill) {
  throw new Error("only one instance of babel/polyfill is allowed");
}
global._babelPolyfill = true;
}).call(this,typeof global !== "undefined" ? global : typeof self !== "undefined" ? self : typeof window !== "undefined" ? window : {})
},{"core-js/shim":256,"regenerator/runtime":258}],2:[function(require,module,exports){
module.exports = require("./lib/polyfill");

},{"./lib/polyfill":1}],3:[function(require,module,exports){
module.exports = { "default": require("core-js/library/fn/array/from"), __esModule: true };
},{"core-js/library/fn/array/from":10}],4:[function(require,module,exports){
module.exports = { "default": require("core-js/library/fn/map"), __esModule: true };
},{"core-js/library/fn/map":11}],5:[function(require,module,exports){
module.exports = { "default": require("core-js/library/fn/object/define-property"), __esModule: true };
},{"core-js/library/fn/object/define-property":12}],6:[function(require,module,exports){
module.exports = { "default": require("core-js/library/fn/symbol"), __esModule: true };
},{"core-js/library/fn/symbol":13}],7:[function(require,module,exports){
"use strict";

exports["default"] = function (instance, Constructor) {
  if (!(instance instanceof Constructor)) {
    throw new TypeError("Cannot call a class as a function");
  }
};

exports.__esModule = true;
},{}],8:[function(require,module,exports){
"use strict";

var _Object$defineProperty = require("babel-runtime/core-js/object/define-property")["default"];

exports["default"] = (function () {
  function defineProperties(target, props) {
    for (var i = 0; i < props.length; i++) {
      var descriptor = props[i];
      descriptor.enumerable = descriptor.enumerable || false;
      descriptor.configurable = true;
      if ("value" in descriptor) descriptor.writable = true;

      _Object$defineProperty(target, descriptor.key, descriptor);
    }
  }

  return function (Constructor, protoProps, staticProps) {
    if (protoProps) defineProperties(Constructor.prototype, protoProps);
    if (staticProps) defineProperties(Constructor, staticProps);
    return Constructor;
  };
})();

exports.__esModule = true;
},{"babel-runtime/core-js/object/define-property":5}],9:[function(require,module,exports){
module.exports = require("babel-core/polyfill");

},{"babel-core/polyfill":2}],10:[function(require,module,exports){
require('../../modules/es6.string.iterator');
require('../../modules/es6.array.from');
module.exports = require('../../modules/$.core').Array.from;
},{"../../modules/$.core":22,"../../modules/es6.array.from":62,"../../modules/es6.string.iterator":66}],11:[function(require,module,exports){
require('../modules/es6.object.to-string');
require('../modules/es6.string.iterator');
require('../modules/web.dom.iterable');
require('../modules/es6.map');
require('../modules/es7.map.to-json');
module.exports = require('../modules/$.core').Map;
},{"../modules/$.core":22,"../modules/es6.map":64,"../modules/es6.object.to-string":65,"../modules/es6.string.iterator":66,"../modules/es7.map.to-json":68,"../modules/web.dom.iterable":69}],12:[function(require,module,exports){
var $ = require('../../modules/$');
module.exports = function defineProperty(it, key, desc){
  return $.setDesc(it, key, desc);
};
},{"../../modules/$":44}],13:[function(require,module,exports){
require('../../modules/es6.symbol');
require('../../modules/es6.object.to-string');
module.exports = require('../../modules/$.core').Symbol;
},{"../../modules/$.core":22,"../../modules/es6.object.to-string":65,"../../modules/es6.symbol":67}],14:[function(require,module,exports){
module.exports = function(it){
  if(typeof it != 'function')throw TypeError(it + ' is not a function!');
  return it;
};
},{}],15:[function(require,module,exports){
module.exports = function(){ /* empty */ };
},{}],16:[function(require,module,exports){
var isObject = require('./$.is-object');
module.exports = function(it){
  if(!isObject(it))throw TypeError(it + ' is not an object!');
  return it;
};
},{"./$.is-object":37}],17:[function(require,module,exports){
// getting tag from 19.1.3.6 Object.prototype.toString()
var cof = require('./$.cof')
  , TAG = require('./$.wks')('toStringTag')
  // ES3 wrong here
  , ARG = cof(function(){ return arguments; }()) == 'Arguments';

module.exports = function(it){
  var O, T, B;
  return it === undefined ? 'Undefined' : it === null ? 'Null'
    // @@toStringTag case
    : typeof (T = (O = Object(it))[TAG]) == 'string' ? T
    // builtinTag case
    : ARG ? cof(O)
    // ES3 arguments fallback
    : (B = cof(O)) == 'Object' && typeof O.callee == 'function' ? 'Arguments' : B;
};
},{"./$.cof":18,"./$.wks":60}],18:[function(require,module,exports){
var toString = {}.toString;

module.exports = function(it){
  return toString.call(it).slice(8, -1);
};
},{}],19:[function(require,module,exports){
'use strict';
var $            = require('./$')
  , hide         = require('./$.hide')
  , redefineAll  = require('./$.redefine-all')
  , ctx          = require('./$.ctx')
  , strictNew    = require('./$.strict-new')
  , defined      = require('./$.defined')
  , forOf        = require('./$.for-of')
  , $iterDefine  = require('./$.iter-define')
  , step         = require('./$.iter-step')
  , ID           = require('./$.uid')('id')
  , $has         = require('./$.has')
  , isObject     = require('./$.is-object')
  , setSpecies   = require('./$.set-species')
  , DESCRIPTORS  = require('./$.descriptors')
  , isExtensible = Object.isExtensible || isObject
  , SIZE         = DESCRIPTORS ? '_s' : 'size'
  , id           = 0;

var fastKey = function(it, create){
  // return primitive with prefix
  if(!isObject(it))return typeof it == 'symbol' ? it : (typeof it == 'string' ? 'S' : 'P') + it;
  if(!$has(it, ID)){
    // can't set id to frozen object
    if(!isExtensible(it))return 'F';
    // not necessary to add id
    if(!create)return 'E';
    // add missing object id
    hide(it, ID, ++id);
  // return object id with prefix
  } return 'O' + it[ID];
};

var getEntry = function(that, key){
  // fast case
  var index = fastKey(key), entry;
  if(index !== 'F')return that._i[index];
  // frozen object case
  for(entry = that._f; entry; entry = entry.n){
    if(entry.k == key)return entry;
  }
};

module.exports = {
  getConstructor: function(wrapper, NAME, IS_MAP, ADDER){
    var C = wrapper(function(that, iterable){
      strictNew(that, C, NAME);
      that._i = $.create(null); // index
      that._f = undefined;      // first entry
      that._l = undefined;      // last entry
      that[SIZE] = 0;           // size
      if(iterable != undefined)forOf(iterable, IS_MAP, that[ADDER], that);
    });
    redefineAll(C.prototype, {
      // 23.1.3.1 Map.prototype.clear()
      // 23.2.3.2 Set.prototype.clear()
      clear: function clear(){
        for(var that = this, data = that._i, entry = that._f; entry; entry = entry.n){
          entry.r = true;
          if(entry.p)entry.p = entry.p.n = undefined;
          delete data[entry.i];
        }
        that._f = that._l = undefined;
        that[SIZE] = 0;
      },
      // 23.1.3.3 Map.prototype.delete(key)
      // 23.2.3.4 Set.prototype.delete(value)
      'delete': function(key){
        var that  = this
          , entry = getEntry(that, key);
        if(entry){
          var next = entry.n
            , prev = entry.p;
          delete that._i[entry.i];
          entry.r = true;
          if(prev)prev.n = next;
          if(next)next.p = prev;
          if(that._f == entry)that._f = next;
          if(that._l == entry)that._l = prev;
          that[SIZE]--;
        } return !!entry;
      },
      // 23.2.3.6 Set.prototype.forEach(callbackfn, thisArg = undefined)
      // 23.1.3.5 Map.prototype.forEach(callbackfn, thisArg = undefined)
      forEach: function forEach(callbackfn /*, that = undefined */){
        var f = ctx(callbackfn, arguments.length > 1 ? arguments[1] : undefined, 3)
          , entry;
        while(entry = entry ? entry.n : this._f){
          f(entry.v, entry.k, this);
          // revert to the last existing entry
          while(entry && entry.r)entry = entry.p;
        }
      },
      // 23.1.3.7 Map.prototype.has(key)
      // 23.2.3.7 Set.prototype.has(value)
      has: function has(key){
        return !!getEntry(this, key);
      }
    });
    if(DESCRIPTORS)$.setDesc(C.prototype, 'size', {
      get: function(){
        return defined(this[SIZE]);
      }
    });
    return C;
  },
  def: function(that, key, value){
    var entry = getEntry(that, key)
      , prev, index;
    // change existing entry
    if(entry){
      entry.v = value;
    // create new entry
    } else {
      that._l = entry = {
        i: index = fastKey(key, true), // <- index
        k: key,                        // <- key
        v: value,                      // <- value
        p: prev = that._l,             // <- previous entry
        n: undefined,                  // <- next entry
        r: false                       // <- removed
      };
      if(!that._f)that._f = entry;
      if(prev)prev.n = entry;
      that[SIZE]++;
      // add to index
      if(index !== 'F')that._i[index] = entry;
    } return that;
  },
  getEntry: getEntry,
  setStrong: function(C, NAME, IS_MAP){
    // add .keys, .values, .entries, [@@iterator]
    // 23.1.3.4, 23.1.3.8, 23.1.3.11, 23.1.3.12, 23.2.3.5, 23.2.3.8, 23.2.3.10, 23.2.3.11
    $iterDefine(C, NAME, function(iterated, kind){
      this._t = iterated;  // target
      this._k = kind;      // kind
      this._l = undefined; // previous
    }, function(){
      var that  = this
        , kind  = that._k
        , entry = that._l;
      // revert to the last existing entry
      while(entry && entry.r)entry = entry.p;
      // get next entry
      if(!that._t || !(that._l = entry = entry ? entry.n : that._t._f)){
        // or finish the iteration
        that._t = undefined;
        return step(1);
      }
      // return step by kind
      if(kind == 'keys'  )return step(0, entry.k);
      if(kind == 'values')return step(0, entry.v);
      return step(0, [entry.k, entry.v]);
    }, IS_MAP ? 'entries' : 'values' , !IS_MAP, true);

    // add [@@species], 23.1.2.2, 23.2.2.2
    setSpecies(NAME);
  }
};
},{"./$":44,"./$.ctx":23,"./$.defined":24,"./$.descriptors":25,"./$.for-of":29,"./$.has":32,"./$.hide":33,"./$.is-object":37,"./$.iter-define":40,"./$.iter-step":42,"./$.redefine-all":48,"./$.set-species":50,"./$.strict-new":53,"./$.uid":59}],20:[function(require,module,exports){
// https://github.com/DavidBruant/Map-Set.prototype.toJSON
var forOf   = require('./$.for-of')
  , classof = require('./$.classof');
module.exports = function(NAME){
  return function toJSON(){
    if(classof(this) != NAME)throw TypeError(NAME + "#toJSON isn't generic");
    var arr = [];
    forOf(this, false, arr.push, arr);
    return arr;
  };
};
},{"./$.classof":17,"./$.for-of":29}],21:[function(require,module,exports){
'use strict';
var $              = require('./$')
  , global         = require('./$.global')
  , $export        = require('./$.export')
  , fails          = require('./$.fails')
  , hide           = require('./$.hide')
  , redefineAll    = require('./$.redefine-all')
  , forOf          = require('./$.for-of')
  , strictNew      = require('./$.strict-new')
  , isObject       = require('./$.is-object')
  , setToStringTag = require('./$.set-to-string-tag')
  , DESCRIPTORS    = require('./$.descriptors');

module.exports = function(NAME, wrapper, methods, common, IS_MAP, IS_WEAK){
  var Base  = global[NAME]
    , C     = Base
    , ADDER = IS_MAP ? 'set' : 'add'
    , proto = C && C.prototype
    , O     = {};
  if(!DESCRIPTORS || typeof C != 'function' || !(IS_WEAK || proto.forEach && !fails(function(){
    new C().entries().next();
  }))){
    // create collection constructor
    C = common.getConstructor(wrapper, NAME, IS_MAP, ADDER);
    redefineAll(C.prototype, methods);
  } else {
    C = wrapper(function(target, iterable){
      strictNew(target, C, NAME);
      target._c = new Base;
      if(iterable != undefined)forOf(iterable, IS_MAP, target[ADDER], target);
    });
    $.each.call('add,clear,delete,forEach,get,has,set,keys,values,entries'.split(','),function(KEY){
      var IS_ADDER = KEY == 'add' || KEY == 'set';
      if(KEY in proto && !(IS_WEAK && KEY == 'clear'))hide(C.prototype, KEY, function(a, b){
        if(!IS_ADDER && IS_WEAK && !isObject(a))return KEY == 'get' ? undefined : false;
        var result = this._c[KEY](a === 0 ? 0 : a, b);
        return IS_ADDER ? this : result;
      });
    });
    if('size' in proto)$.setDesc(C.prototype, 'size', {
      get: function(){
        return this._c.size;
      }
    });
  }

  setToStringTag(C, NAME);

  O[NAME] = C;
  $export($export.G + $export.W + $export.F, O);

  if(!IS_WEAK)common.setStrong(C, NAME, IS_MAP);

  return C;
};
},{"./$":44,"./$.descriptors":25,"./$.export":27,"./$.fails":28,"./$.for-of":29,"./$.global":31,"./$.hide":33,"./$.is-object":37,"./$.redefine-all":48,"./$.set-to-string-tag":51,"./$.strict-new":53}],22:[function(require,module,exports){
var core = module.exports = {version: '1.2.6'};
if(typeof __e == 'number')__e = core; // eslint-disable-line no-undef
},{}],23:[function(require,module,exports){
// optional / simple context binding
var aFunction = require('./$.a-function');
module.exports = function(fn, that, length){
  aFunction(fn);
  if(that === undefined)return fn;
  switch(length){
    case 1: return function(a){
      return fn.call(that, a);
    };
    case 2: return function(a, b){
      return fn.call(that, a, b);
    };
    case 3: return function(a, b, c){
      return fn.call(that, a, b, c);
    };
  }
  return function(/* ...args */){
    return fn.apply(that, arguments);
  };
};
},{"./$.a-function":14}],24:[function(require,module,exports){
// 7.2.1 RequireObjectCoercible(argument)
module.exports = function(it){
  if(it == undefined)throw TypeError("Can't call method on  " + it);
  return it;
};
},{}],25:[function(require,module,exports){
// Thank's IE8 for his funny defineProperty
module.exports = !require('./$.fails')(function(){
  return Object.defineProperty({}, 'a', {get: function(){ return 7; }}).a != 7;
});
},{"./$.fails":28}],26:[function(require,module,exports){
// all enumerable object keys, includes symbols
var $ = require('./$');
module.exports = function(it){
  var keys       = $.getKeys(it)
    , getSymbols = $.getSymbols;
  if(getSymbols){
    var symbols = getSymbols(it)
      , isEnum  = $.isEnum
      , i       = 0
      , key;
    while(symbols.length > i)if(isEnum.call(it, key = symbols[i++]))keys.push(key);
  }
  return keys;
};
},{"./$":44}],27:[function(require,module,exports){
var global    = require('./$.global')
  , core      = require('./$.core')
  , ctx       = require('./$.ctx')
  , PROTOTYPE = 'prototype';

var $export = function(type, name, source){
  var IS_FORCED = type & $export.F
    , IS_GLOBAL = type & $export.G
    , IS_STATIC = type & $export.S
    , IS_PROTO  = type & $export.P
    , IS_BIND   = type & $export.B
    , IS_WRAP   = type & $export.W
    , exports   = IS_GLOBAL ? core : core[name] || (core[name] = {})
    , target    = IS_GLOBAL ? global : IS_STATIC ? global[name] : (global[name] || {})[PROTOTYPE]
    , key, own, out;
  if(IS_GLOBAL)source = name;
  for(key in source){
    // contains in native
    own = !IS_FORCED && target && key in target;
    if(own && key in exports)continue;
    // export native or passed
    out = own ? target[key] : source[key];
    // prevent global pollution for namespaces
    exports[key] = IS_GLOBAL && typeof target[key] != 'function' ? source[key]
    // bind timers to global for call from export context
    : IS_BIND && own ? ctx(out, global)
    // wrap global constructors for prevent change them in library
    : IS_WRAP && target[key] == out ? (function(C){
      var F = function(param){
        return this instanceof C ? new C(param) : C(param);
      };
      F[PROTOTYPE] = C[PROTOTYPE];
      return F;
    // make static versions for prototype methods
    })(out) : IS_PROTO && typeof out == 'function' ? ctx(Function.call, out) : out;
    if(IS_PROTO)(exports[PROTOTYPE] || (exports[PROTOTYPE] = {}))[key] = out;
  }
};
// type bitmap
$export.F = 1;  // forced
$export.G = 2;  // global
$export.S = 4;  // static
$export.P = 8;  // proto
$export.B = 16; // bind
$export.W = 32; // wrap
module.exports = $export;
},{"./$.core":22,"./$.ctx":23,"./$.global":31}],28:[function(require,module,exports){
module.exports = function(exec){
  try {
    return !!exec();
  } catch(e){
    return true;
  }
};
},{}],29:[function(require,module,exports){
var ctx         = require('./$.ctx')
  , call        = require('./$.iter-call')
  , isArrayIter = require('./$.is-array-iter')
  , anObject    = require('./$.an-object')
  , toLength    = require('./$.to-length')
  , getIterFn   = require('./core.get-iterator-method');
module.exports = function(iterable, entries, fn, that){
  var iterFn = getIterFn(iterable)
    , f      = ctx(fn, that, entries ? 2 : 1)
    , index  = 0
    , length, step, iterator;
  if(typeof iterFn != 'function')throw TypeError(iterable + ' is not iterable!');
  // fast case for arrays with default iterator
  if(isArrayIter(iterFn))for(length = toLength(iterable.length); length > index; index++){
    entries ? f(anObject(step = iterable[index])[0], step[1]) : f(iterable[index]);
  } else for(iterator = iterFn.call(iterable); !(step = iterator.next()).done; ){
    call(iterator, f, step.value, entries);
  }
};
},{"./$.an-object":16,"./$.ctx":23,"./$.is-array-iter":35,"./$.iter-call":38,"./$.to-length":57,"./core.get-iterator-method":61}],30:[function(require,module,exports){
// fallback for IE11 buggy Object.getOwnPropertyNames with iframe and window
var toIObject = require('./$.to-iobject')
  , getNames  = require('./$').getNames
  , toString  = {}.toString;

var windowNames = typeof window == 'object' && Object.getOwnPropertyNames
  ? Object.getOwnPropertyNames(window) : [];

var getWindowNames = function(it){
  try {
    return getNames(it);
  } catch(e){
    return windowNames.slice();
  }
};

module.exports.get = function getOwnPropertyNames(it){
  if(windowNames && toString.call(it) == '[object Window]')return getWindowNames(it);
  return getNames(toIObject(it));
};
},{"./$":44,"./$.to-iobject":56}],31:[function(require,module,exports){
// https://github.com/zloirock/core-js/issues/86#issuecomment-115759028
var global = module.exports = typeof window != 'undefined' && window.Math == Math
  ? window : typeof self != 'undefined' && self.Math == Math ? self : Function('return this')();
if(typeof __g == 'number')__g = global; // eslint-disable-line no-undef
},{}],32:[function(require,module,exports){
var hasOwnProperty = {}.hasOwnProperty;
module.exports = function(it, key){
  return hasOwnProperty.call(it, key);
};
},{}],33:[function(require,module,exports){
var $          = require('./$')
  , createDesc = require('./$.property-desc');
module.exports = require('./$.descriptors') ? function(object, key, value){
  return $.setDesc(object, key, createDesc(1, value));
} : function(object, key, value){
  object[key] = value;
  return object;
};
},{"./$":44,"./$.descriptors":25,"./$.property-desc":47}],34:[function(require,module,exports){
// fallback for non-array-like ES3 and non-enumerable old V8 strings
var cof = require('./$.cof');
module.exports = Object('z').propertyIsEnumerable(0) ? Object : function(it){
  return cof(it) == 'String' ? it.split('') : Object(it);
};
},{"./$.cof":18}],35:[function(require,module,exports){
// check on default Array iterator
var Iterators  = require('./$.iterators')
  , ITERATOR   = require('./$.wks')('iterator')
  , ArrayProto = Array.prototype;

module.exports = function(it){
  return it !== undefined && (Iterators.Array === it || ArrayProto[ITERATOR] === it);
};
},{"./$.iterators":43,"./$.wks":60}],36:[function(require,module,exports){
// 7.2.2 IsArray(argument)
var cof = require('./$.cof');
module.exports = Array.isArray || function(arg){
  return cof(arg) == 'Array';
};
},{"./$.cof":18}],37:[function(require,module,exports){
module.exports = function(it){
  return typeof it === 'object' ? it !== null : typeof it === 'function';
};
},{}],38:[function(require,module,exports){
// call something on iterator step with safe closing on error
var anObject = require('./$.an-object');
module.exports = function(iterator, fn, value, entries){
  try {
    return entries ? fn(anObject(value)[0], value[1]) : fn(value);
  // 7.4.6 IteratorClose(iterator, completion)
  } catch(e){
    var ret = iterator['return'];
    if(ret !== undefined)anObject(ret.call(iterator));
    throw e;
  }
};
},{"./$.an-object":16}],39:[function(require,module,exports){
'use strict';
var $              = require('./$')
  , descriptor     = require('./$.property-desc')
  , setToStringTag = require('./$.set-to-string-tag')
  , IteratorPrototype = {};

// 25.1.2.1.1 %IteratorPrototype%[@@iterator]()
require('./$.hide')(IteratorPrototype, require('./$.wks')('iterator'), function(){ return this; });

module.exports = function(Constructor, NAME, next){
  Constructor.prototype = $.create(IteratorPrototype, {next: descriptor(1, next)});
  setToStringTag(Constructor, NAME + ' Iterator');
};
},{"./$":44,"./$.hide":33,"./$.property-desc":47,"./$.set-to-string-tag":51,"./$.wks":60}],40:[function(require,module,exports){
'use strict';
var LIBRARY        = require('./$.library')
  , $export        = require('./$.export')
  , redefine       = require('./$.redefine')
  , hide           = require('./$.hide')
  , has            = require('./$.has')
  , Iterators      = require('./$.iterators')
  , $iterCreate    = require('./$.iter-create')
  , setToStringTag = require('./$.set-to-string-tag')
  , getProto       = require('./$').getProto
  , ITERATOR       = require('./$.wks')('iterator')
  , BUGGY          = !([].keys && 'next' in [].keys()) // Safari has buggy iterators w/o `next`
  , FF_ITERATOR    = '@@iterator'
  , KEYS           = 'keys'
  , VALUES         = 'values';

var returnThis = function(){ return this; };

module.exports = function(Base, NAME, Constructor, next, DEFAULT, IS_SET, FORCED){
  $iterCreate(Constructor, NAME, next);
  var getMethod = function(kind){
    if(!BUGGY && kind in proto)return proto[kind];
    switch(kind){
      case KEYS: return function keys(){ return new Constructor(this, kind); };
      case VALUES: return function values(){ return new Constructor(this, kind); };
    } return function entries(){ return new Constructor(this, kind); };
  };
  var TAG        = NAME + ' Iterator'
    , DEF_VALUES = DEFAULT == VALUES
    , VALUES_BUG = false
    , proto      = Base.prototype
    , $native    = proto[ITERATOR] || proto[FF_ITERATOR] || DEFAULT && proto[DEFAULT]
    , $default   = $native || getMethod(DEFAULT)
    , methods, key;
  // Fix native
  if($native){
    var IteratorPrototype = getProto($default.call(new Base));
    // Set @@toStringTag to native iterators
    setToStringTag(IteratorPrototype, TAG, true);
    // FF fix
    if(!LIBRARY && has(proto, FF_ITERATOR))hide(IteratorPrototype, ITERATOR, returnThis);
    // fix Array#{values, @@iterator}.name in V8 / FF
    if(DEF_VALUES && $native.name !== VALUES){
      VALUES_BUG = true;
      $default = function values(){ return $native.call(this); };
    }
  }
  // Define iterator
  if((!LIBRARY || FORCED) && (BUGGY || VALUES_BUG || !proto[ITERATOR])){
    hide(proto, ITERATOR, $default);
  }
  // Plug for library
  Iterators[NAME] = $default;
  Iterators[TAG]  = returnThis;
  if(DEFAULT){
    methods = {
      values:  DEF_VALUES  ? $default : getMethod(VALUES),
      keys:    IS_SET      ? $default : getMethod(KEYS),
      entries: !DEF_VALUES ? $default : getMethod('entries')
    };
    if(FORCED)for(key in methods){
      if(!(key in proto))redefine(proto, key, methods[key]);
    } else $export($export.P + $export.F * (BUGGY || VALUES_BUG), NAME, methods);
  }
  return methods;
};
},{"./$":44,"./$.export":27,"./$.has":32,"./$.hide":33,"./$.iter-create":39,"./$.iterators":43,"./$.library":46,"./$.redefine":49,"./$.set-to-string-tag":51,"./$.wks":60}],41:[function(require,module,exports){
var ITERATOR     = require('./$.wks')('iterator')
  , SAFE_CLOSING = false;

try {
  var riter = [7][ITERATOR]();
  riter['return'] = function(){ SAFE_CLOSING = true; };
  Array.from(riter, function(){ throw 2; });
} catch(e){ /* empty */ }

module.exports = function(exec, skipClosing){
  if(!skipClosing && !SAFE_CLOSING)return false;
  var safe = false;
  try {
    var arr  = [7]
      , iter = arr[ITERATOR]();
    iter.next = function(){ safe = true; };
    arr[ITERATOR] = function(){ return iter; };
    exec(arr);
  } catch(e){ /* empty */ }
  return safe;
};
},{"./$.wks":60}],42:[function(require,module,exports){
module.exports = function(done, value){
  return {value: value, done: !!done};
};
},{}],43:[function(require,module,exports){
module.exports = {};
},{}],44:[function(require,module,exports){
var $Object = Object;
module.exports = {
  create:     $Object.create,
  getProto:   $Object.getPrototypeOf,
  isEnum:     {}.propertyIsEnumerable,
  getDesc:    $Object.getOwnPropertyDescriptor,
  setDesc:    $Object.defineProperty,
  setDescs:   $Object.defineProperties,
  getKeys:    $Object.keys,
  getNames:   $Object.getOwnPropertyNames,
  getSymbols: $Object.getOwnPropertySymbols,
  each:       [].forEach
};
},{}],45:[function(require,module,exports){
var $         = require('./$')
  , toIObject = require('./$.to-iobject');
module.exports = function(object, el){
  var O      = toIObject(object)
    , keys   = $.getKeys(O)
    , length = keys.length
    , index  = 0
    , key;
  while(length > index)if(O[key = keys[index++]] === el)return key;
};
},{"./$":44,"./$.to-iobject":56}],46:[function(require,module,exports){
module.exports = true;
},{}],47:[function(require,module,exports){
module.exports = function(bitmap, value){
  return {
    enumerable  : !(bitmap & 1),
    configurable: !(bitmap & 2),
    writable    : !(bitmap & 4),
    value       : value
  };
};
},{}],48:[function(require,module,exports){
var redefine = require('./$.redefine');
module.exports = function(target, src){
  for(var key in src)redefine(target, key, src[key]);
  return target;
};
},{"./$.redefine":49}],49:[function(require,module,exports){
module.exports = require('./$.hide');
},{"./$.hide":33}],50:[function(require,module,exports){
'use strict';
var core        = require('./$.core')
  , $           = require('./$')
  , DESCRIPTORS = require('./$.descriptors')
  , SPECIES     = require('./$.wks')('species');

module.exports = function(KEY){
  var C = core[KEY];
  if(DESCRIPTORS && C && !C[SPECIES])$.setDesc(C, SPECIES, {
    configurable: true,
    get: function(){ return this; }
  });
};
},{"./$":44,"./$.core":22,"./$.descriptors":25,"./$.wks":60}],51:[function(require,module,exports){
var def = require('./$').setDesc
  , has = require('./$.has')
  , TAG = require('./$.wks')('toStringTag');

module.exports = function(it, tag, stat){
  if(it && !has(it = stat ? it : it.prototype, TAG))def(it, TAG, {configurable: true, value: tag});
};
},{"./$":44,"./$.has":32,"./$.wks":60}],52:[function(require,module,exports){
var global = require('./$.global')
  , SHARED = '__core-js_shared__'
  , store  = global[SHARED] || (global[SHARED] = {});
module.exports = function(key){
  return store[key] || (store[key] = {});
};
},{"./$.global":31}],53:[function(require,module,exports){
module.exports = function(it, Constructor, name){
  if(!(it instanceof Constructor))throw TypeError(name + ": use the 'new' operator!");
  return it;
};
},{}],54:[function(require,module,exports){
var toInteger = require('./$.to-integer')
  , defined   = require('./$.defined');
// true  -> String#at
// false -> String#codePointAt
module.exports = function(TO_STRING){
  return function(that, pos){
    var s = String(defined(that))
      , i = toInteger(pos)
      , l = s.length
      , a, b;
    if(i < 0 || i >= l)return TO_STRING ? '' : undefined;
    a = s.charCodeAt(i);
    return a < 0xd800 || a > 0xdbff || i + 1 === l || (b = s.charCodeAt(i + 1)) < 0xdc00 || b > 0xdfff
      ? TO_STRING ? s.charAt(i) : a
      : TO_STRING ? s.slice(i, i + 2) : (a - 0xd800 << 10) + (b - 0xdc00) + 0x10000;
  };
};
},{"./$.defined":24,"./$.to-integer":55}],55:[function(require,module,exports){
// 7.1.4 ToInteger
var ceil  = Math.ceil
  , floor = Math.floor;
module.exports = function(it){
  return isNaN(it = +it) ? 0 : (it > 0 ? floor : ceil)(it);
};
},{}],56:[function(require,module,exports){
// to indexed object, toObject with fallback for non-array-like ES3 strings
var IObject = require('./$.iobject')
  , defined = require('./$.defined');
module.exports = function(it){
  return IObject(defined(it));
};
},{"./$.defined":24,"./$.iobject":34}],57:[function(require,module,exports){
// 7.1.15 ToLength
var toInteger = require('./$.to-integer')
  , min       = Math.min;
module.exports = function(it){
  return it > 0 ? min(toInteger(it), 0x1fffffffffffff) : 0; // pow(2, 53) - 1 == 9007199254740991
};
},{"./$.to-integer":55}],58:[function(require,module,exports){
// 7.1.13 ToObject(argument)
var defined = require('./$.defined');
module.exports = function(it){
  return Object(defined(it));
};
},{"./$.defined":24}],59:[function(require,module,exports){
var id = 0
  , px = Math.random();
module.exports = function(key){
  return 'Symbol('.concat(key === undefined ? '' : key, ')_', (++id + px).toString(36));
};
},{}],60:[function(require,module,exports){
var store  = require('./$.shared')('wks')
  , uid    = require('./$.uid')
  , Symbol = require('./$.global').Symbol;
module.exports = function(name){
  return store[name] || (store[name] =
    Symbol && Symbol[name] || (Symbol || uid)('Symbol.' + name));
};
},{"./$.global":31,"./$.shared":52,"./$.uid":59}],61:[function(require,module,exports){
var classof   = require('./$.classof')
  , ITERATOR  = require('./$.wks')('iterator')
  , Iterators = require('./$.iterators');
module.exports = require('./$.core').getIteratorMethod = function(it){
  if(it != undefined)return it[ITERATOR]
    || it['@@iterator']
    || Iterators[classof(it)];
};
},{"./$.classof":17,"./$.core":22,"./$.iterators":43,"./$.wks":60}],62:[function(require,module,exports){
'use strict';
var ctx         = require('./$.ctx')
  , $export     = require('./$.export')
  , toObject    = require('./$.to-object')
  , call        = require('./$.iter-call')
  , isArrayIter = require('./$.is-array-iter')
  , toLength    = require('./$.to-length')
  , getIterFn   = require('./core.get-iterator-method');
$export($export.S + $export.F * !require('./$.iter-detect')(function(iter){ Array.from(iter); }), 'Array', {
  // 22.1.2.1 Array.from(arrayLike, mapfn = undefined, thisArg = undefined)
  from: function from(arrayLike/*, mapfn = undefined, thisArg = undefined*/){
    var O       = toObject(arrayLike)
      , C       = typeof this == 'function' ? this : Array
      , $$      = arguments
      , $$len   = $$.length
      , mapfn   = $$len > 1 ? $$[1] : undefined
      , mapping = mapfn !== undefined
      , index   = 0
      , iterFn  = getIterFn(O)
      , length, result, step, iterator;
    if(mapping)mapfn = ctx(mapfn, $$len > 2 ? $$[2] : undefined, 2);
    // if object isn't iterable or it's array with default iterator - use simple case
    if(iterFn != undefined && !(C == Array && isArrayIter(iterFn))){
      for(iterator = iterFn.call(O), result = new C; !(step = iterator.next()).done; index++){
        result[index] = mapping ? call(iterator, mapfn, [step.value, index], true) : step.value;
      }
    } else {
      length = toLength(O.length);
      for(result = new C(length); length > index; index++){
        result[index] = mapping ? mapfn(O[index], index) : O[index];
      }
    }
    result.length = index;
    return result;
  }
});

},{"./$.ctx":23,"./$.export":27,"./$.is-array-iter":35,"./$.iter-call":38,"./$.iter-detect":41,"./$.to-length":57,"./$.to-object":58,"./core.get-iterator-method":61}],63:[function(require,module,exports){
'use strict';
var addToUnscopables = require('./$.add-to-unscopables')
  , step             = require('./$.iter-step')
  , Iterators        = require('./$.iterators')
  , toIObject        = require('./$.to-iobject');

// 22.1.3.4 Array.prototype.entries()
// 22.1.3.13 Array.prototype.keys()
// 22.1.3.29 Array.prototype.values()
// 22.1.3.30 Array.prototype[@@iterator]()
module.exports = require('./$.iter-define')(Array, 'Array', function(iterated, kind){
  this._t = toIObject(iterated); // target
  this._i = 0;                   // next index
  this._k = kind;                // kind
// 22.1.5.2.1 %ArrayIteratorPrototype%.next()
}, function(){
  var O     = this._t
    , kind  = this._k
    , index = this._i++;
  if(!O || index >= O.length){
    this._t = undefined;
    return step(1);
  }
  if(kind == 'keys'  )return step(0, index);
  if(kind == 'values')return step(0, O[index]);
  return step(0, [index, O[index]]);
}, 'values');

// argumentsList[@@iterator] is %ArrayProto_values% (9.4.4.6, 9.4.4.7)
Iterators.Arguments = Iterators.Array;

addToUnscopables('keys');
addToUnscopables('values');
addToUnscopables('entries');
},{"./$.add-to-unscopables":15,"./$.iter-define":40,"./$.iter-step":42,"./$.iterators":43,"./$.to-iobject":56}],64:[function(require,module,exports){
'use strict';
var strong = require('./$.collection-strong');

// 23.1 Map Objects
require('./$.collection')('Map', function(get){
  return function Map(){ return get(this, arguments.length > 0 ? arguments[0] : undefined); };
}, {
  // 23.1.3.6 Map.prototype.get(key)
  get: function get(key){
    var entry = strong.getEntry(this, key);
    return entry && entry.v;
  },
  // 23.1.3.9 Map.prototype.set(key, value)
  set: function set(key, value){
    return strong.def(this, key === 0 ? 0 : key, value);
  }
}, strong, true);
},{"./$.collection":21,"./$.collection-strong":19}],65:[function(require,module,exports){

},{}],66:[function(require,module,exports){
'use strict';
var $at  = require('./$.string-at')(true);

// 21.1.3.27 String.prototype[@@iterator]()
require('./$.iter-define')(String, 'String', function(iterated){
  this._t = String(iterated); // target
  this._i = 0;                // next index
// 21.1.5.2.1 %StringIteratorPrototype%.next()
}, function(){
  var O     = this._t
    , index = this._i
    , point;
  if(index >= O.length)return {value: undefined, done: true};
  point = $at(O, index);
  this._i += point.length;
  return {value: point, done: false};
});
},{"./$.iter-define":40,"./$.string-at":54}],67:[function(require,module,exports){
'use strict';
// ECMAScript 6 symbols shim
var $              = require('./$')
  , global         = require('./$.global')
  , has            = require('./$.has')
  , DESCRIPTORS    = require('./$.descriptors')
  , $export        = require('./$.export')
  , redefine       = require('./$.redefine')
  , $fails         = require('./$.fails')
  , shared         = require('./$.shared')
  , setToStringTag = require('./$.set-to-string-tag')
  , uid            = require('./$.uid')
  , wks            = require('./$.wks')
  , keyOf          = require('./$.keyof')
  , $names         = require('./$.get-names')
  , enumKeys       = require('./$.enum-keys')
  , isArray        = require('./$.is-array')
  , anObject       = require('./$.an-object')
  , toIObject      = require('./$.to-iobject')
  , createDesc     = require('./$.property-desc')
  , getDesc        = $.getDesc
  , setDesc        = $.setDesc
  , _create        = $.create
  , getNames       = $names.get
  , $Symbol        = global.Symbol
  , $JSON          = global.JSON
  , _stringify     = $JSON && $JSON.stringify
  , setter         = false
  , HIDDEN         = wks('_hidden')
  , isEnum         = $.isEnum
  , SymbolRegistry = shared('symbol-registry')
  , AllSymbols     = shared('symbols')
  , useNative      = typeof $Symbol == 'function'
  , ObjectProto    = Object.prototype;

// fallback for old Android, https://code.google.com/p/v8/issues/detail?id=687
var setSymbolDesc = DESCRIPTORS && $fails(function(){
  return _create(setDesc({}, 'a', {
    get: function(){ return setDesc(this, 'a', {value: 7}).a; }
  })).a != 7;
}) ? function(it, key, D){
  var protoDesc = getDesc(ObjectProto, key);
  if(protoDesc)delete ObjectProto[key];
  setDesc(it, key, D);
  if(protoDesc && it !== ObjectProto)setDesc(ObjectProto, key, protoDesc);
} : setDesc;

var wrap = function(tag){
  var sym = AllSymbols[tag] = _create($Symbol.prototype);
  sym._k = tag;
  DESCRIPTORS && setter && setSymbolDesc(ObjectProto, tag, {
    configurable: true,
    set: function(value){
      if(has(this, HIDDEN) && has(this[HIDDEN], tag))this[HIDDEN][tag] = false;
      setSymbolDesc(this, tag, createDesc(1, value));
    }
  });
  return sym;
};

var isSymbol = function(it){
  return typeof it == 'symbol';
};

var $defineProperty = function defineProperty(it, key, D){
  if(D && has(AllSymbols, key)){
    if(!D.enumerable){
      if(!has(it, HIDDEN))setDesc(it, HIDDEN, createDesc(1, {}));
      it[HIDDEN][key] = true;
    } else {
      if(has(it, HIDDEN) && it[HIDDEN][key])it[HIDDEN][key] = false;
      D = _create(D, {enumerable: createDesc(0, false)});
    } return setSymbolDesc(it, key, D);
  } return setDesc(it, key, D);
};
var $defineProperties = function defineProperties(it, P){
  anObject(it);
  var keys = enumKeys(P = toIObject(P))
    , i    = 0
    , l = keys.length
    , key;
  while(l > i)$defineProperty(it, key = keys[i++], P[key]);
  return it;
};
var $create = function create(it, P){
  return P === undefined ? _create(it) : $defineProperties(_create(it), P);
};
var $propertyIsEnumerable = function propertyIsEnumerable(key){
  var E = isEnum.call(this, key);
  return E || !has(this, key) || !has(AllSymbols, key) || has(this, HIDDEN) && this[HIDDEN][key]
    ? E : true;
};
var $getOwnPropertyDescriptor = function getOwnPropertyDescriptor(it, key){
  var D = getDesc(it = toIObject(it), key);
  if(D && has(AllSymbols, key) && !(has(it, HIDDEN) && it[HIDDEN][key]))D.enumerable = true;
  return D;
};
var $getOwnPropertyNames = function getOwnPropertyNames(it){
  var names  = getNames(toIObject(it))
    , result = []
    , i      = 0
    , key;
  while(names.length > i)if(!has(AllSymbols, key = names[i++]) && key != HIDDEN)result.push(key);
  return result;
};
var $getOwnPropertySymbols = function getOwnPropertySymbols(it){
  var names  = getNames(toIObject(it))
    , result = []
    , i      = 0
    , key;
  while(names.length > i)if(has(AllSymbols, key = names[i++]))result.push(AllSymbols[key]);
  return result;
};
var $stringify = function stringify(it){
  if(it === undefined || isSymbol(it))return; // IE8 returns string on undefined
  var args = [it]
    , i    = 1
    , $$   = arguments
    , replacer, $replacer;
  while($$.length > i)args.push($$[i++]);
  replacer = args[1];
  if(typeof replacer == 'function')$replacer = replacer;
  if($replacer || !isArray(replacer))replacer = function(key, value){
    if($replacer)value = $replacer.call(this, key, value);
    if(!isSymbol(value))return value;
  };
  args[1] = replacer;
  return _stringify.apply($JSON, args);
};
var buggyJSON = $fails(function(){
  var S = $Symbol();
  // MS Edge converts symbol values to JSON as {}
  // WebKit converts symbol values to JSON as null
  // V8 throws on boxed symbols
  return _stringify([S]) != '[null]' || _stringify({a: S}) != '{}' || _stringify(Object(S)) != '{}';
});

// 19.4.1.1 Symbol([description])
if(!useNative){
  $Symbol = function Symbol(){
    if(isSymbol(this))throw TypeError('Symbol is not a constructor');
    return wrap(uid(arguments.length > 0 ? arguments[0] : undefined));
  };
  redefine($Symbol.prototype, 'toString', function toString(){
    return this._k;
  });

  isSymbol = function(it){
    return it instanceof $Symbol;
  };

  $.create     = $create;
  $.isEnum     = $propertyIsEnumerable;
  $.getDesc    = $getOwnPropertyDescriptor;
  $.setDesc    = $defineProperty;
  $.setDescs   = $defineProperties;
  $.getNames   = $names.get = $getOwnPropertyNames;
  $.getSymbols = $getOwnPropertySymbols;

  if(DESCRIPTORS && !require('./$.library')){
    redefine(ObjectProto, 'propertyIsEnumerable', $propertyIsEnumerable, true);
  }
}

var symbolStatics = {
  // 19.4.2.1 Symbol.for(key)
  'for': function(key){
    return has(SymbolRegistry, key += '')
      ? SymbolRegistry[key]
      : SymbolRegistry[key] = $Symbol(key);
  },
  // 19.4.2.5 Symbol.keyFor(sym)
  keyFor: function keyFor(key){
    return keyOf(SymbolRegistry, key);
  },
  useSetter: function(){ setter = true; },
  useSimple: function(){ setter = false; }
};
// 19.4.2.2 Symbol.hasInstance
// 19.4.2.3 Symbol.isConcatSpreadable
// 19.4.2.4 Symbol.iterator
// 19.4.2.6 Symbol.match
// 19.4.2.8 Symbol.replace
// 19.4.2.9 Symbol.search
// 19.4.2.10 Symbol.species
// 19.4.2.11 Symbol.split
// 19.4.2.12 Symbol.toPrimitive
// 19.4.2.13 Symbol.toStringTag
// 19.4.2.14 Symbol.unscopables
$.each.call((
  'hasInstance,isConcatSpreadable,iterator,match,replace,search,' +
  'species,split,toPrimitive,toStringTag,unscopables'
).split(','), function(it){
  var sym = wks(it);
  symbolStatics[it] = useNative ? sym : wrap(sym);
});

setter = true;

$export($export.G + $export.W, {Symbol: $Symbol});

$export($export.S, 'Symbol', symbolStatics);

$export($export.S + $export.F * !useNative, 'Object', {
  // 19.1.2.2 Object.create(O [, Properties])
  create: $create,
  // 19.1.2.4 Object.defineProperty(O, P, Attributes)
  defineProperty: $defineProperty,
  // 19.1.2.3 Object.defineProperties(O, Properties)
  defineProperties: $defineProperties,
  // 19.1.2.6 Object.getOwnPropertyDescriptor(O, P)
  getOwnPropertyDescriptor: $getOwnPropertyDescriptor,
  // 19.1.2.7 Object.getOwnPropertyNames(O)
  getOwnPropertyNames: $getOwnPropertyNames,
  // 19.1.2.8 Object.getOwnPropertySymbols(O)
  getOwnPropertySymbols: $getOwnPropertySymbols
});

// 24.3.2 JSON.stringify(value [, replacer [, space]])
$JSON && $export($export.S + $export.F * (!useNative || buggyJSON), 'JSON', {stringify: $stringify});

// 19.4.3.5 Symbol.prototype[@@toStringTag]
setToStringTag($Symbol, 'Symbol');
// 20.2.1.9 Math[@@toStringTag]
setToStringTag(Math, 'Math', true);
// 24.3.3 JSON[@@toStringTag]
setToStringTag(global.JSON, 'JSON', true);
},{"./$":44,"./$.an-object":16,"./$.descriptors":25,"./$.enum-keys":26,"./$.export":27,"./$.fails":28,"./$.get-names":30,"./$.global":31,"./$.has":32,"./$.is-array":36,"./$.keyof":45,"./$.library":46,"./$.property-desc":47,"./$.redefine":49,"./$.set-to-string-tag":51,"./$.shared":52,"./$.to-iobject":56,"./$.uid":59,"./$.wks":60}],68:[function(require,module,exports){
// https://github.com/DavidBruant/Map-Set.prototype.toJSON
var $export  = require('./$.export');

$export($export.P, 'Map', {toJSON: require('./$.collection-to-json')('Map')});
},{"./$.collection-to-json":20,"./$.export":27}],69:[function(require,module,exports){
require('./es6.array.iterator');
var Iterators = require('./$.iterators');
Iterators.NodeList = Iterators.HTMLCollection = Iterators.Array;
},{"./$.iterators":43,"./es6.array.iterator":63}],70:[function(require,module,exports){
arguments[4][14][0].apply(exports,arguments)
},{"dup":14}],71:[function(require,module,exports){
// 22.1.3.31 Array.prototype[@@unscopables]
var UNSCOPABLES = require('./$.wks')('unscopables')
  , ArrayProto  = Array.prototype;
if(ArrayProto[UNSCOPABLES] == undefined)require('./$.hide')(ArrayProto, UNSCOPABLES, {});
module.exports = function(key){
  ArrayProto[UNSCOPABLES][key] = true;
};
},{"./$.hide":99,"./$.wks":151}],72:[function(require,module,exports){
arguments[4][16][0].apply(exports,arguments)
},{"./$.is-object":106,"dup":16}],73:[function(require,module,exports){
// 22.1.3.3 Array.prototype.copyWithin(target, start, end = this.length)
'use strict';
var toObject = require('./$.to-object')
  , toIndex  = require('./$.to-index')
  , toLength = require('./$.to-length');

module.exports = [].copyWithin || function copyWithin(target/*= 0*/, start/*= 0, end = @length*/){
  var O     = toObject(this)
    , len   = toLength(O.length)
    , to    = toIndex(target, len)
    , from  = toIndex(start, len)
    , $$    = arguments
    , end   = $$.length > 2 ? $$[2] : undefined
    , count = Math.min((end === undefined ? len : toIndex(end, len)) - from, len - to)
    , inc   = 1;
  if(from < to && to < from + count){
    inc  = -1;
    from += count - 1;
    to   += count - 1;
  }
  while(count-- > 0){
    if(from in O)O[to] = O[from];
    else delete O[to];
    to   += inc;
    from += inc;
  } return O;
};
},{"./$.to-index":144,"./$.to-length":147,"./$.to-object":148}],74:[function(require,module,exports){
// 22.1.3.6 Array.prototype.fill(value, start = 0, end = this.length)
'use strict';
var toObject = require('./$.to-object')
  , toIndex  = require('./$.to-index')
  , toLength = require('./$.to-length');
module.exports = [].fill || function fill(value /*, start = 0, end = @length */){
  var O      = toObject(this)
    , length = toLength(O.length)
    , $$     = arguments
    , $$len  = $$.length
    , index  = toIndex($$len > 1 ? $$[1] : undefined, length)
    , end    = $$len > 2 ? $$[2] : undefined
    , endPos = end === undefined ? length : toIndex(end, length);
  while(endPos > index)O[index++] = value;
  return O;
};
},{"./$.to-index":144,"./$.to-length":147,"./$.to-object":148}],75:[function(require,module,exports){
// false -> Array#indexOf
// true  -> Array#includes
var toIObject = require('./$.to-iobject')
  , toLength  = require('./$.to-length')
  , toIndex   = require('./$.to-index');
module.exports = function(IS_INCLUDES){
  return function($this, el, fromIndex){
    var O      = toIObject($this)
      , length = toLength(O.length)
      , index  = toIndex(fromIndex, length)
      , value;
    // Array#includes uses SameValueZero equality algorithm
    if(IS_INCLUDES && el != el)while(length > index){
      value = O[index++];
      if(value != value)return true;
    // Array#toIndex ignores holes, Array#includes - not
    } else for(;length > index; index++)if(IS_INCLUDES || index in O){
      if(O[index] === el)return IS_INCLUDES || index;
    } return !IS_INCLUDES && -1;
  };
};
},{"./$.to-index":144,"./$.to-iobject":146,"./$.to-length":147}],76:[function(require,module,exports){
// 0 -> Array#forEach
// 1 -> Array#map
// 2 -> Array#filter
// 3 -> Array#some
// 4 -> Array#every
// 5 -> Array#find
// 6 -> Array#findIndex
var ctx      = require('./$.ctx')
  , IObject  = require('./$.iobject')
  , toObject = require('./$.to-object')
  , toLength = require('./$.to-length')
  , asc      = require('./$.array-species-create');
module.exports = function(TYPE){
  var IS_MAP        = TYPE == 1
    , IS_FILTER     = TYPE == 2
    , IS_SOME       = TYPE == 3
    , IS_EVERY      = TYPE == 4
    , IS_FIND_INDEX = TYPE == 6
    , NO_HOLES      = TYPE == 5 || IS_FIND_INDEX;
  return function($this, callbackfn, that){
    var O      = toObject($this)
      , self   = IObject(O)
      , f      = ctx(callbackfn, that, 3)
      , length = toLength(self.length)
      , index  = 0
      , result = IS_MAP ? asc($this, length) : IS_FILTER ? asc($this, 0) : undefined
      , val, res;
    for(;length > index; index++)if(NO_HOLES || index in self){
      val = self[index];
      res = f(val, index, O);
      if(TYPE){
        if(IS_MAP)result[index] = res;            // map
        else if(res)switch(TYPE){
          case 3: return true;                    // some
          case 5: return val;                     // find
          case 6: return index;                   // findIndex
          case 2: result.push(val);               // filter
        } else if(IS_EVERY)return false;          // every
      }
    }
    return IS_FIND_INDEX ? -1 : IS_SOME || IS_EVERY ? IS_EVERY : result;
  };
};
},{"./$.array-species-create":77,"./$.ctx":85,"./$.iobject":102,"./$.to-length":147,"./$.to-object":148}],77:[function(require,module,exports){
// 9.4.2.3 ArraySpeciesCreate(originalArray, length)
var isObject = require('./$.is-object')
  , isArray  = require('./$.is-array')
  , SPECIES  = require('./$.wks')('species');
module.exports = function(original, length){
  var C;
  if(isArray(original)){
    C = original.constructor;
    // cross-realm fallback
    if(typeof C == 'function' && (C === Array || isArray(C.prototype)))C = undefined;
    if(isObject(C)){
      C = C[SPECIES];
      if(C === null)C = undefined;
    }
  } return new (C === undefined ? Array : C)(length);
};
},{"./$.is-array":104,"./$.is-object":106,"./$.wks":151}],78:[function(require,module,exports){
arguments[4][17][0].apply(exports,arguments)
},{"./$.cof":79,"./$.wks":151,"dup":17}],79:[function(require,module,exports){
arguments[4][18][0].apply(exports,arguments)
},{"dup":18}],80:[function(require,module,exports){
arguments[4][19][0].apply(exports,arguments)
},{"./$":114,"./$.ctx":85,"./$.defined":86,"./$.descriptors":87,"./$.for-of":95,"./$.has":98,"./$.hide":99,"./$.is-object":106,"./$.iter-define":110,"./$.iter-step":112,"./$.redefine-all":128,"./$.set-species":133,"./$.strict-new":137,"./$.uid":150,"dup":19}],81:[function(require,module,exports){
arguments[4][20][0].apply(exports,arguments)
},{"./$.classof":78,"./$.for-of":95,"dup":20}],82:[function(require,module,exports){
'use strict';
var hide              = require('./$.hide')
  , redefineAll       = require('./$.redefine-all')
  , anObject          = require('./$.an-object')
  , isObject          = require('./$.is-object')
  , strictNew         = require('./$.strict-new')
  , forOf             = require('./$.for-of')
  , createArrayMethod = require('./$.array-methods')
  , $has              = require('./$.has')
  , WEAK              = require('./$.uid')('weak')
  , isExtensible      = Object.isExtensible || isObject
  , arrayFind         = createArrayMethod(5)
  , arrayFindIndex    = createArrayMethod(6)
  , id                = 0;

// fallback for frozen keys
var frozenStore = function(that){
  return that._l || (that._l = new FrozenStore);
};
var FrozenStore = function(){
  this.a = [];
};
var findFrozen = function(store, key){
  return arrayFind(store.a, function(it){
    return it[0] === key;
  });
};
FrozenStore.prototype = {
  get: function(key){
    var entry = findFrozen(this, key);
    if(entry)return entry[1];
  },
  has: function(key){
    return !!findFrozen(this, key);
  },
  set: function(key, value){
    var entry = findFrozen(this, key);
    if(entry)entry[1] = value;
    else this.a.push([key, value]);
  },
  'delete': function(key){
    var index = arrayFindIndex(this.a, function(it){
      return it[0] === key;
    });
    if(~index)this.a.splice(index, 1);
    return !!~index;
  }
};

module.exports = {
  getConstructor: function(wrapper, NAME, IS_MAP, ADDER){
    var C = wrapper(function(that, iterable){
      strictNew(that, C, NAME);
      that._i = id++;      // collection id
      that._l = undefined; // leak store for frozen objects
      if(iterable != undefined)forOf(iterable, IS_MAP, that[ADDER], that);
    });
    redefineAll(C.prototype, {
      // 23.3.3.2 WeakMap.prototype.delete(key)
      // 23.4.3.3 WeakSet.prototype.delete(value)
      'delete': function(key){
        if(!isObject(key))return false;
        if(!isExtensible(key))return frozenStore(this)['delete'](key);
        return $has(key, WEAK) && $has(key[WEAK], this._i) && delete key[WEAK][this._i];
      },
      // 23.3.3.4 WeakMap.prototype.has(key)
      // 23.4.3.4 WeakSet.prototype.has(value)
      has: function has(key){
        if(!isObject(key))return false;
        if(!isExtensible(key))return frozenStore(this).has(key);
        return $has(key, WEAK) && $has(key[WEAK], this._i);
      }
    });
    return C;
  },
  def: function(that, key, value){
    if(!isExtensible(anObject(key))){
      frozenStore(that).set(key, value);
    } else {
      $has(key, WEAK) || hide(key, WEAK, {});
      key[WEAK][that._i] = value;
    } return that;
  },
  frozenStore: frozenStore,
  WEAK: WEAK
};
},{"./$.an-object":72,"./$.array-methods":76,"./$.for-of":95,"./$.has":98,"./$.hide":99,"./$.is-object":106,"./$.redefine-all":128,"./$.strict-new":137,"./$.uid":150}],83:[function(require,module,exports){
'use strict';
var global         = require('./$.global')
  , $export        = require('./$.export')
  , redefine       = require('./$.redefine')
  , redefineAll    = require('./$.redefine-all')
  , forOf          = require('./$.for-of')
  , strictNew      = require('./$.strict-new')
  , isObject       = require('./$.is-object')
  , fails          = require('./$.fails')
  , $iterDetect    = require('./$.iter-detect')
  , setToStringTag = require('./$.set-to-string-tag');

module.exports = function(NAME, wrapper, methods, common, IS_MAP, IS_WEAK){
  var Base  = global[NAME]
    , C     = Base
    , ADDER = IS_MAP ? 'set' : 'add'
    , proto = C && C.prototype
    , O     = {};
  var fixMethod = function(KEY){
    var fn = proto[KEY];
    redefine(proto, KEY,
      KEY == 'delete' ? function(a){
        return IS_WEAK && !isObject(a) ? false : fn.call(this, a === 0 ? 0 : a);
      } : KEY == 'has' ? function has(a){
        return IS_WEAK && !isObject(a) ? false : fn.call(this, a === 0 ? 0 : a);
      } : KEY == 'get' ? function get(a){
        return IS_WEAK && !isObject(a) ? undefined : fn.call(this, a === 0 ? 0 : a);
      } : KEY == 'add' ? function add(a){ fn.call(this, a === 0 ? 0 : a); return this; }
        : function set(a, b){ fn.call(this, a === 0 ? 0 : a, b); return this; }
    );
  };
  if(typeof C != 'function' || !(IS_WEAK || proto.forEach && !fails(function(){
    new C().entries().next();
  }))){
    // create collection constructor
    C = common.getConstructor(wrapper, NAME, IS_MAP, ADDER);
    redefineAll(C.prototype, methods);
  } else {
    var instance             = new C
      // early implementations not supports chaining
      , HASNT_CHAINING       = instance[ADDER](IS_WEAK ? {} : -0, 1) != instance
      // V8 ~  Chromium 40- weak-collections throws on primitives, but should return false
      , THROWS_ON_PRIMITIVES = fails(function(){ instance.has(1); })
      // most early implementations doesn't supports iterables, most modern - not close it correctly
      , ACCEPT_ITERABLES     = $iterDetect(function(iter){ new C(iter); }) // eslint-disable-line no-new
      // for early implementations -0 and +0 not the same
      , BUGGY_ZERO;
    if(!ACCEPT_ITERABLES){ 
      C = wrapper(function(target, iterable){
        strictNew(target, C, NAME);
        var that = new Base;
        if(iterable != undefined)forOf(iterable, IS_MAP, that[ADDER], that);
        return that;
      });
      C.prototype = proto;
      proto.constructor = C;
    }
    IS_WEAK || instance.forEach(function(val, key){
      BUGGY_ZERO = 1 / key === -Infinity;
    });
    if(THROWS_ON_PRIMITIVES || BUGGY_ZERO){
      fixMethod('delete');
      fixMethod('has');
      IS_MAP && fixMethod('get');
    }
    if(BUGGY_ZERO || HASNT_CHAINING)fixMethod(ADDER);
    // weak collections should not contains .clear method
    if(IS_WEAK && proto.clear)delete proto.clear;
  }

  setToStringTag(C, NAME);

  O[NAME] = C;
  $export($export.G + $export.W + $export.F * (C != Base), O);

  if(!IS_WEAK)common.setStrong(C, NAME, IS_MAP);

  return C;
};
},{"./$.export":90,"./$.fails":92,"./$.for-of":95,"./$.global":97,"./$.is-object":106,"./$.iter-detect":111,"./$.redefine":129,"./$.redefine-all":128,"./$.set-to-string-tag":134,"./$.strict-new":137}],84:[function(require,module,exports){
arguments[4][22][0].apply(exports,arguments)
},{"dup":22}],85:[function(require,module,exports){
arguments[4][23][0].apply(exports,arguments)
},{"./$.a-function":70,"dup":23}],86:[function(require,module,exports){
arguments[4][24][0].apply(exports,arguments)
},{"dup":24}],87:[function(require,module,exports){
arguments[4][25][0].apply(exports,arguments)
},{"./$.fails":92,"dup":25}],88:[function(require,module,exports){
var isObject = require('./$.is-object')
  , document = require('./$.global').document
  // in old IE typeof document.createElement is 'object'
  , is = isObject(document) && isObject(document.createElement);
module.exports = function(it){
  return is ? document.createElement(it) : {};
};
},{"./$.global":97,"./$.is-object":106}],89:[function(require,module,exports){
arguments[4][26][0].apply(exports,arguments)
},{"./$":114,"dup":26}],90:[function(require,module,exports){
var global    = require('./$.global')
  , core      = require('./$.core')
  , hide      = require('./$.hide')
  , redefine  = require('./$.redefine')
  , ctx       = require('./$.ctx')
  , PROTOTYPE = 'prototype';

var $export = function(type, name, source){
  var IS_FORCED = type & $export.F
    , IS_GLOBAL = type & $export.G
    , IS_STATIC = type & $export.S
    , IS_PROTO  = type & $export.P
    , IS_BIND   = type & $export.B
    , target    = IS_GLOBAL ? global : IS_STATIC ? global[name] || (global[name] = {}) : (global[name] || {})[PROTOTYPE]
    , exports   = IS_GLOBAL ? core : core[name] || (core[name] = {})
    , expProto  = exports[PROTOTYPE] || (exports[PROTOTYPE] = {})
    , key, own, out, exp;
  if(IS_GLOBAL)source = name;
  for(key in source){
    // contains in native
    own = !IS_FORCED && target && key in target;
    // export native or passed
    out = (own ? target : source)[key];
    // bind timers to global for call from export context
    exp = IS_BIND && own ? ctx(out, global) : IS_PROTO && typeof out == 'function' ? ctx(Function.call, out) : out;
    // extend global
    if(target && !own)redefine(target, key, out);
    // export
    if(exports[key] != out)hide(exports, key, exp);
    if(IS_PROTO && expProto[key] != out)expProto[key] = out;
  }
};
global.core = core;
// type bitmap
$export.F = 1;  // forced
$export.G = 2;  // global
$export.S = 4;  // static
$export.P = 8;  // proto
$export.B = 16; // bind
$export.W = 32; // wrap
module.exports = $export;
},{"./$.core":84,"./$.ctx":85,"./$.global":97,"./$.hide":99,"./$.redefine":129}],91:[function(require,module,exports){
var MATCH = require('./$.wks')('match');
module.exports = function(KEY){
  var re = /./;
  try {
    '/./'[KEY](re);
  } catch(e){
    try {
      re[MATCH] = false;
      return !'/./'[KEY](re);
    } catch(f){ /* empty */ }
  } return true;
};
},{"./$.wks":151}],92:[function(require,module,exports){
arguments[4][28][0].apply(exports,arguments)
},{"dup":28}],93:[function(require,module,exports){
'use strict';
var hide     = require('./$.hide')
  , redefine = require('./$.redefine')
  , fails    = require('./$.fails')
  , defined  = require('./$.defined')
  , wks      = require('./$.wks');

module.exports = function(KEY, length, exec){
  var SYMBOL   = wks(KEY)
    , original = ''[KEY];
  if(fails(function(){
    var O = {};
    O[SYMBOL] = function(){ return 7; };
    return ''[KEY](O) != 7;
  })){
    redefine(String.prototype, KEY, exec(defined, SYMBOL, original));
    hide(RegExp.prototype, SYMBOL, length == 2
      // 21.2.5.8 RegExp.prototype[@@replace](string, replaceValue)
      // 21.2.5.11 RegExp.prototype[@@split](string, limit)
      ? function(string, arg){ return original.call(string, this, arg); }
      // 21.2.5.6 RegExp.prototype[@@match](string)
      // 21.2.5.9 RegExp.prototype[@@search](string)
      : function(string){ return original.call(string, this); }
    );
  }
};
},{"./$.defined":86,"./$.fails":92,"./$.hide":99,"./$.redefine":129,"./$.wks":151}],94:[function(require,module,exports){
'use strict';
// 21.2.5.3 get RegExp.prototype.flags
var anObject = require('./$.an-object');
module.exports = function(){
  var that   = anObject(this)
    , result = '';
  if(that.global)     result += 'g';
  if(that.ignoreCase) result += 'i';
  if(that.multiline)  result += 'm';
  if(that.unicode)    result += 'u';
  if(that.sticky)     result += 'y';
  return result;
};
},{"./$.an-object":72}],95:[function(require,module,exports){
arguments[4][29][0].apply(exports,arguments)
},{"./$.an-object":72,"./$.ctx":85,"./$.is-array-iter":103,"./$.iter-call":108,"./$.to-length":147,"./core.get-iterator-method":152,"dup":29}],96:[function(require,module,exports){
arguments[4][30][0].apply(exports,arguments)
},{"./$":114,"./$.to-iobject":146,"dup":30}],97:[function(require,module,exports){
arguments[4][31][0].apply(exports,arguments)
},{"dup":31}],98:[function(require,module,exports){
arguments[4][32][0].apply(exports,arguments)
},{"dup":32}],99:[function(require,module,exports){
arguments[4][33][0].apply(exports,arguments)
},{"./$":114,"./$.descriptors":87,"./$.property-desc":127,"dup":33}],100:[function(require,module,exports){
module.exports = require('./$.global').document && document.documentElement;
},{"./$.global":97}],101:[function(require,module,exports){
// fast apply, http://jsperf.lnkit.com/fast-apply/5
module.exports = function(fn, args, that){
  var un = that === undefined;
  switch(args.length){
    case 0: return un ? fn()
                      : fn.call(that);
    case 1: return un ? fn(args[0])
                      : fn.call(that, args[0]);
    case 2: return un ? fn(args[0], args[1])
                      : fn.call(that, args[0], args[1]);
    case 3: return un ? fn(args[0], args[1], args[2])
                      : fn.call(that, args[0], args[1], args[2]);
    case 4: return un ? fn(args[0], args[1], args[2], args[3])
                      : fn.call(that, args[0], args[1], args[2], args[3]);
  } return              fn.apply(that, args);
};
},{}],102:[function(require,module,exports){
arguments[4][34][0].apply(exports,arguments)
},{"./$.cof":79,"dup":34}],103:[function(require,module,exports){
arguments[4][35][0].apply(exports,arguments)
},{"./$.iterators":113,"./$.wks":151,"dup":35}],104:[function(require,module,exports){
arguments[4][36][0].apply(exports,arguments)
},{"./$.cof":79,"dup":36}],105:[function(require,module,exports){
// 20.1.2.3 Number.isInteger(number)
var isObject = require('./$.is-object')
  , floor    = Math.floor;
module.exports = function isInteger(it){
  return !isObject(it) && isFinite(it) && floor(it) === it;
};
},{"./$.is-object":106}],106:[function(require,module,exports){
arguments[4][37][0].apply(exports,arguments)
},{"dup":37}],107:[function(require,module,exports){
// 7.2.8 IsRegExp(argument)
var isObject = require('./$.is-object')
  , cof      = require('./$.cof')
  , MATCH    = require('./$.wks')('match');
module.exports = function(it){
  var isRegExp;
  return isObject(it) && ((isRegExp = it[MATCH]) !== undefined ? !!isRegExp : cof(it) == 'RegExp');
};
},{"./$.cof":79,"./$.is-object":106,"./$.wks":151}],108:[function(require,module,exports){
arguments[4][38][0].apply(exports,arguments)
},{"./$.an-object":72,"dup":38}],109:[function(require,module,exports){
arguments[4][39][0].apply(exports,arguments)
},{"./$":114,"./$.hide":99,"./$.property-desc":127,"./$.set-to-string-tag":134,"./$.wks":151,"dup":39}],110:[function(require,module,exports){
arguments[4][40][0].apply(exports,arguments)
},{"./$":114,"./$.export":90,"./$.has":98,"./$.hide":99,"./$.iter-create":109,"./$.iterators":113,"./$.library":116,"./$.redefine":129,"./$.set-to-string-tag":134,"./$.wks":151,"dup":40}],111:[function(require,module,exports){
arguments[4][41][0].apply(exports,arguments)
},{"./$.wks":151,"dup":41}],112:[function(require,module,exports){
arguments[4][42][0].apply(exports,arguments)
},{"dup":42}],113:[function(require,module,exports){
arguments[4][43][0].apply(exports,arguments)
},{"dup":43}],114:[function(require,module,exports){
arguments[4][44][0].apply(exports,arguments)
},{"dup":44}],115:[function(require,module,exports){
arguments[4][45][0].apply(exports,arguments)
},{"./$":114,"./$.to-iobject":146,"dup":45}],116:[function(require,module,exports){
module.exports = false;
},{}],117:[function(require,module,exports){
// 20.2.2.14 Math.expm1(x)
module.exports = Math.expm1 || function expm1(x){
  return (x = +x) == 0 ? x : x > -1e-6 && x < 1e-6 ? x + x * x / 2 : Math.exp(x) - 1;
};
},{}],118:[function(require,module,exports){
// 20.2.2.20 Math.log1p(x)
module.exports = Math.log1p || function log1p(x){
  return (x = +x) > -1e-8 && x < 1e-8 ? x - x * x / 2 : Math.log(1 + x);
};
},{}],119:[function(require,module,exports){
// 20.2.2.28 Math.sign(x)
module.exports = Math.sign || function sign(x){
  return (x = +x) == 0 || x != x ? x : x < 0 ? -1 : 1;
};
},{}],120:[function(require,module,exports){
var global    = require('./$.global')
  , macrotask = require('./$.task').set
  , Observer  = global.MutationObserver || global.WebKitMutationObserver
  , process   = global.process
  , Promise   = global.Promise
  , isNode    = require('./$.cof')(process) == 'process'
  , head, last, notify;

var flush = function(){
  var parent, domain, fn;
  if(isNode && (parent = process.domain)){
    process.domain = null;
    parent.exit();
  }
  while(head){
    domain = head.domain;
    fn     = head.fn;
    if(domain)domain.enter();
    fn(); // <- currently we use it only for Promise - try / catch not required
    if(domain)domain.exit();
    head = head.next;
  } last = undefined;
  if(parent)parent.enter();
};

// Node.js
if(isNode){
  notify = function(){
    process.nextTick(flush);
  };
// browsers with MutationObserver
} else if(Observer){
  var toggle = 1
    , node   = document.createTextNode('');
  new Observer(flush).observe(node, {characterData: true}); // eslint-disable-line no-new
  notify = function(){
    node.data = toggle = -toggle;
  };
// environments with maybe non-completely correct, but existent Promise
} else if(Promise && Promise.resolve){
  notify = function(){
    Promise.resolve().then(flush);
  };
// for other environments - macrotask based on:
// - setImmediate
// - MessageChannel
// - window.postMessag
// - onreadystatechange
// - setTimeout
} else {
  notify = function(){
    // strange IE + webpack dev server bug - use .call(global)
    macrotask.call(global, flush);
  };
}

module.exports = function asap(fn){
  var task = {fn: fn, next: undefined, domain: isNode && process.domain};
  if(last)last.next = task;
  if(!head){
    head = task;
    notify();
  } last = task;
};
},{"./$.cof":79,"./$.global":97,"./$.task":143}],121:[function(require,module,exports){
// 19.1.2.1 Object.assign(target, source, ...)
var $        = require('./$')
  , toObject = require('./$.to-object')
  , IObject  = require('./$.iobject');

// should work with symbols and should have deterministic property order (V8 bug)
module.exports = require('./$.fails')(function(){
  var a = Object.assign
    , A = {}
    , B = {}
    , S = Symbol()
    , K = 'abcdefghijklmnopqrst';
  A[S] = 7;
  K.split('').forEach(function(k){ B[k] = k; });
  return a({}, A)[S] != 7 || Object.keys(a({}, B)).join('') != K;
}) ? function assign(target, source){ // eslint-disable-line no-unused-vars
  var T     = toObject(target)
    , $$    = arguments
    , $$len = $$.length
    , index = 1
    , getKeys    = $.getKeys
    , getSymbols = $.getSymbols
    , isEnum     = $.isEnum;
  while($$len > index){
    var S      = IObject($$[index++])
      , keys   = getSymbols ? getKeys(S).concat(getSymbols(S)) : getKeys(S)
      , length = keys.length
      , j      = 0
      , key;
    while(length > j)if(isEnum.call(S, key = keys[j++]))T[key] = S[key];
  }
  return T;
} : Object.assign;
},{"./$":114,"./$.fails":92,"./$.iobject":102,"./$.to-object":148}],122:[function(require,module,exports){
// most Object methods by ES6 should accept primitives
var $export = require('./$.export')
  , core    = require('./$.core')
  , fails   = require('./$.fails');
module.exports = function(KEY, exec){
  var fn  = (core.Object || {})[KEY] || Object[KEY]
    , exp = {};
  exp[KEY] = exec(fn);
  $export($export.S + $export.F * fails(function(){ fn(1); }), 'Object', exp);
};
},{"./$.core":84,"./$.export":90,"./$.fails":92}],123:[function(require,module,exports){
var $         = require('./$')
  , toIObject = require('./$.to-iobject')
  , isEnum    = $.isEnum;
module.exports = function(isEntries){
  return function(it){
    var O      = toIObject(it)
      , keys   = $.getKeys(O)
      , length = keys.length
      , i      = 0
      , result = []
      , key;
    while(length > i)if(isEnum.call(O, key = keys[i++])){
      result.push(isEntries ? [key, O[key]] : O[key]);
    } return result;
  };
};
},{"./$":114,"./$.to-iobject":146}],124:[function(require,module,exports){
// all object keys, includes non-enumerable and symbols
var $        = require('./$')
  , anObject = require('./$.an-object')
  , Reflect  = require('./$.global').Reflect;
module.exports = Reflect && Reflect.ownKeys || function ownKeys(it){
  var keys       = $.getNames(anObject(it))
    , getSymbols = $.getSymbols;
  return getSymbols ? keys.concat(getSymbols(it)) : keys;
};
},{"./$":114,"./$.an-object":72,"./$.global":97}],125:[function(require,module,exports){
'use strict';
var path      = require('./$.path')
  , invoke    = require('./$.invoke')
  , aFunction = require('./$.a-function');
module.exports = function(/* ...pargs */){
  var fn     = aFunction(this)
    , length = arguments.length
    , pargs  = Array(length)
    , i      = 0
    , _      = path._
    , holder = false;
  while(length > i)if((pargs[i] = arguments[i++]) === _)holder = true;
  return function(/* ...args */){
    var that  = this
      , $$    = arguments
      , $$len = $$.length
      , j = 0, k = 0, args;
    if(!holder && !$$len)return invoke(fn, pargs, that);
    args = pargs.slice();
    if(holder)for(;length > j; j++)if(args[j] === _)args[j] = $$[k++];
    while($$len > k)args.push($$[k++]);
    return invoke(fn, args, that);
  };
};
},{"./$.a-function":70,"./$.invoke":101,"./$.path":126}],126:[function(require,module,exports){
module.exports = require('./$.global');
},{"./$.global":97}],127:[function(require,module,exports){
arguments[4][47][0].apply(exports,arguments)
},{"dup":47}],128:[function(require,module,exports){
arguments[4][48][0].apply(exports,arguments)
},{"./$.redefine":129,"dup":48}],129:[function(require,module,exports){
// add fake Function#toString
// for correct work wrapped methods / constructors with methods like LoDash isNative
var global    = require('./$.global')
  , hide      = require('./$.hide')
  , SRC       = require('./$.uid')('src')
  , TO_STRING = 'toString'
  , $toString = Function[TO_STRING]
  , TPL       = ('' + $toString).split(TO_STRING);

require('./$.core').inspectSource = function(it){
  return $toString.call(it);
};

(module.exports = function(O, key, val, safe){
  if(typeof val == 'function'){
    val.hasOwnProperty(SRC) || hide(val, SRC, O[key] ? '' + O[key] : TPL.join(String(key)));
    val.hasOwnProperty('name') || hide(val, 'name', key);
  }
  if(O === global){
    O[key] = val;
  } else {
    if(!safe)delete O[key];
    hide(O, key, val);
  }
})(Function.prototype, TO_STRING, function toString(){
  return typeof this == 'function' && this[SRC] || $toString.call(this);
});
},{"./$.core":84,"./$.global":97,"./$.hide":99,"./$.uid":150}],130:[function(require,module,exports){
module.exports = function(regExp, replace){
  var replacer = replace === Object(replace) ? function(part){
    return replace[part];
  } : replace;
  return function(it){
    return String(it).replace(regExp, replacer);
  };
};
},{}],131:[function(require,module,exports){
// 7.2.9 SameValue(x, y)
module.exports = Object.is || function is(x, y){
  return x === y ? x !== 0 || 1 / x === 1 / y : x != x && y != y;
};
},{}],132:[function(require,module,exports){
// Works with __proto__ only. Old v8 can't work with null proto objects.
/* eslint-disable no-proto */
var getDesc  = require('./$').getDesc
  , isObject = require('./$.is-object')
  , anObject = require('./$.an-object');
var check = function(O, proto){
  anObject(O);
  if(!isObject(proto) && proto !== null)throw TypeError(proto + ": can't set as prototype!");
};
module.exports = {
  set: Object.setPrototypeOf || ('__proto__' in {} ? // eslint-disable-line
    function(test, buggy, set){
      try {
        set = require('./$.ctx')(Function.call, getDesc(Object.prototype, '__proto__').set, 2);
        set(test, []);
        buggy = !(test instanceof Array);
      } catch(e){ buggy = true; }
      return function setPrototypeOf(O, proto){
        check(O, proto);
        if(buggy)O.__proto__ = proto;
        else set(O, proto);
        return O;
      };
    }({}, false) : undefined),
  check: check
};
},{"./$":114,"./$.an-object":72,"./$.ctx":85,"./$.is-object":106}],133:[function(require,module,exports){
'use strict';
var global      = require('./$.global')
  , $           = require('./$')
  , DESCRIPTORS = require('./$.descriptors')
  , SPECIES     = require('./$.wks')('species');

module.exports = function(KEY){
  var C = global[KEY];
  if(DESCRIPTORS && C && !C[SPECIES])$.setDesc(C, SPECIES, {
    configurable: true,
    get: function(){ return this; }
  });
};
},{"./$":114,"./$.descriptors":87,"./$.global":97,"./$.wks":151}],134:[function(require,module,exports){
arguments[4][51][0].apply(exports,arguments)
},{"./$":114,"./$.has":98,"./$.wks":151,"dup":51}],135:[function(require,module,exports){
arguments[4][52][0].apply(exports,arguments)
},{"./$.global":97,"dup":52}],136:[function(require,module,exports){
// 7.3.20 SpeciesConstructor(O, defaultConstructor)
var anObject  = require('./$.an-object')
  , aFunction = require('./$.a-function')
  , SPECIES   = require('./$.wks')('species');
module.exports = function(O, D){
  var C = anObject(O).constructor, S;
  return C === undefined || (S = anObject(C)[SPECIES]) == undefined ? D : aFunction(S);
};
},{"./$.a-function":70,"./$.an-object":72,"./$.wks":151}],137:[function(require,module,exports){
arguments[4][53][0].apply(exports,arguments)
},{"dup":53}],138:[function(require,module,exports){
arguments[4][54][0].apply(exports,arguments)
},{"./$.defined":86,"./$.to-integer":145,"dup":54}],139:[function(require,module,exports){
// helper for String#{startsWith, endsWith, includes}
var isRegExp = require('./$.is-regexp')
  , defined  = require('./$.defined');

module.exports = function(that, searchString, NAME){
  if(isRegExp(searchString))throw TypeError('String#' + NAME + " doesn't accept regex!");
  return String(defined(that));
};
},{"./$.defined":86,"./$.is-regexp":107}],140:[function(require,module,exports){
// https://github.com/ljharb/proposal-string-pad-left-right
var toLength = require('./$.to-length')
  , repeat   = require('./$.string-repeat')
  , defined  = require('./$.defined');

module.exports = function(that, maxLength, fillString, left){
  var S            = String(defined(that))
    , stringLength = S.length
    , fillStr      = fillString === undefined ? ' ' : String(fillString)
    , intMaxLength = toLength(maxLength);
  if(intMaxLength <= stringLength)return S;
  if(fillStr == '')fillStr = ' ';
  var fillLen = intMaxLength - stringLength
    , stringFiller = repeat.call(fillStr, Math.ceil(fillLen / fillStr.length));
  if(stringFiller.length > fillLen)stringFiller = stringFiller.slice(0, fillLen);
  return left ? stringFiller + S : S + stringFiller;
};
},{"./$.defined":86,"./$.string-repeat":141,"./$.to-length":147}],141:[function(require,module,exports){
'use strict';
var toInteger = require('./$.to-integer')
  , defined   = require('./$.defined');

module.exports = function repeat(count){
  var str = String(defined(this))
    , res = ''
    , n   = toInteger(count);
  if(n < 0 || n == Infinity)throw RangeError("Count can't be negative");
  for(;n > 0; (n >>>= 1) && (str += str))if(n & 1)res += str;
  return res;
};
},{"./$.defined":86,"./$.to-integer":145}],142:[function(require,module,exports){
var $export = require('./$.export')
  , defined = require('./$.defined')
  , fails   = require('./$.fails')
  , spaces  = '\x09\x0A\x0B\x0C\x0D\x20\xA0\u1680\u180E\u2000\u2001\u2002\u2003' +
      '\u2004\u2005\u2006\u2007\u2008\u2009\u200A\u202F\u205F\u3000\u2028\u2029\uFEFF'
  , space   = '[' + spaces + ']'
  , non     = '\u200b\u0085'
  , ltrim   = RegExp('^' + space + space + '*')
  , rtrim   = RegExp(space + space + '*$');

var exporter = function(KEY, exec){
  var exp  = {};
  exp[KEY] = exec(trim);
  $export($export.P + $export.F * fails(function(){
    return !!spaces[KEY]() || non[KEY]() != non;
  }), 'String', exp);
};

// 1 -> String#trimLeft
// 2 -> String#trimRight
// 3 -> String#trim
var trim = exporter.trim = function(string, TYPE){
  string = String(defined(string));
  if(TYPE & 1)string = string.replace(ltrim, '');
  if(TYPE & 2)string = string.replace(rtrim, '');
  return string;
};

module.exports = exporter;
},{"./$.defined":86,"./$.export":90,"./$.fails":92}],143:[function(require,module,exports){
var ctx                = require('./$.ctx')
  , invoke             = require('./$.invoke')
  , html               = require('./$.html')
  , cel                = require('./$.dom-create')
  , global             = require('./$.global')
  , process            = global.process
  , setTask            = global.setImmediate
  , clearTask          = global.clearImmediate
  , MessageChannel     = global.MessageChannel
  , counter            = 0
  , queue              = {}
  , ONREADYSTATECHANGE = 'onreadystatechange'
  , defer, channel, port;
var run = function(){
  var id = +this;
  if(queue.hasOwnProperty(id)){
    var fn = queue[id];
    delete queue[id];
    fn();
  }
};
var listner = function(event){
  run.call(event.data);
};
// Node.js 0.9+ & IE10+ has setImmediate, otherwise:
if(!setTask || !clearTask){
  setTask = function setImmediate(fn){
    var args = [], i = 1;
    while(arguments.length > i)args.push(arguments[i++]);
    queue[++counter] = function(){
      invoke(typeof fn == 'function' ? fn : Function(fn), args);
    };
    defer(counter);
    return counter;
  };
  clearTask = function clearImmediate(id){
    delete queue[id];
  };
  // Node.js 0.8-
  if(require('./$.cof')(process) == 'process'){
    defer = function(id){
      process.nextTick(ctx(run, id, 1));
    };
  // Browsers with MessageChannel, includes WebWorkers
  } else if(MessageChannel){
    channel = new MessageChannel;
    port    = channel.port2;
    channel.port1.onmessage = listner;
    defer = ctx(port.postMessage, port, 1);
  // Browsers with postMessage, skip WebWorkers
  // IE8 has postMessage, but it's sync & typeof its postMessage is 'object'
  } else if(global.addEventListener && typeof postMessage == 'function' && !global.importScripts){
    defer = function(id){
      global.postMessage(id + '', '*');
    };
    global.addEventListener('message', listner, false);
  // IE8-
  } else if(ONREADYSTATECHANGE in cel('script')){
    defer = function(id){
      html.appendChild(cel('script'))[ONREADYSTATECHANGE] = function(){
        html.removeChild(this);
        run.call(id);
      };
    };
  // Rest old browsers
  } else {
    defer = function(id){
      setTimeout(ctx(run, id, 1), 0);
    };
  }
}
module.exports = {
  set:   setTask,
  clear: clearTask
};
},{"./$.cof":79,"./$.ctx":85,"./$.dom-create":88,"./$.global":97,"./$.html":100,"./$.invoke":101}],144:[function(require,module,exports){
var toInteger = require('./$.to-integer')
  , max       = Math.max
  , min       = Math.min;
module.exports = function(index, length){
  index = toInteger(index);
  return index < 0 ? max(index + length, 0) : min(index, length);
};
},{"./$.to-integer":145}],145:[function(require,module,exports){
arguments[4][55][0].apply(exports,arguments)
},{"dup":55}],146:[function(require,module,exports){
arguments[4][56][0].apply(exports,arguments)
},{"./$.defined":86,"./$.iobject":102,"dup":56}],147:[function(require,module,exports){
arguments[4][57][0].apply(exports,arguments)
},{"./$.to-integer":145,"dup":57}],148:[function(require,module,exports){
arguments[4][58][0].apply(exports,arguments)
},{"./$.defined":86,"dup":58}],149:[function(require,module,exports){
// 7.1.1 ToPrimitive(input [, PreferredType])
var isObject = require('./$.is-object');
// instead of the ES6 spec version, we didn't implement @@toPrimitive case
// and the second argument - flag - preferred type is a string
module.exports = function(it, S){
  if(!isObject(it))return it;
  var fn, val;
  if(S && typeof (fn = it.toString) == 'function' && !isObject(val = fn.call(it)))return val;
  if(typeof (fn = it.valueOf) == 'function' && !isObject(val = fn.call(it)))return val;
  if(!S && typeof (fn = it.toString) == 'function' && !isObject(val = fn.call(it)))return val;
  throw TypeError("Can't convert object to primitive value");
};
},{"./$.is-object":106}],150:[function(require,module,exports){
arguments[4][59][0].apply(exports,arguments)
},{"dup":59}],151:[function(require,module,exports){
arguments[4][60][0].apply(exports,arguments)
},{"./$.global":97,"./$.shared":135,"./$.uid":150,"dup":60}],152:[function(require,module,exports){
arguments[4][61][0].apply(exports,arguments)
},{"./$.classof":78,"./$.core":84,"./$.iterators":113,"./$.wks":151,"dup":61}],153:[function(require,module,exports){
'use strict';
var $                 = require('./$')
  , $export           = require('./$.export')
  , DESCRIPTORS       = require('./$.descriptors')
  , createDesc        = require('./$.property-desc')
  , html              = require('./$.html')
  , cel               = require('./$.dom-create')
  , has               = require('./$.has')
  , cof               = require('./$.cof')
  , invoke            = require('./$.invoke')
  , fails             = require('./$.fails')
  , anObject          = require('./$.an-object')
  , aFunction         = require('./$.a-function')
  , isObject          = require('./$.is-object')
  , toObject          = require('./$.to-object')
  , toIObject         = require('./$.to-iobject')
  , toInteger         = require('./$.to-integer')
  , toIndex           = require('./$.to-index')
  , toLength          = require('./$.to-length')
  , IObject           = require('./$.iobject')
  , IE_PROTO          = require('./$.uid')('__proto__')
  , createArrayMethod = require('./$.array-methods')
  , arrayIndexOf      = require('./$.array-includes')(false)
  , ObjectProto       = Object.prototype
  , ArrayProto        = Array.prototype
  , arraySlice        = ArrayProto.slice
  , arrayJoin         = ArrayProto.join
  , defineProperty    = $.setDesc
  , getOwnDescriptor  = $.getDesc
  , defineProperties  = $.setDescs
  , factories         = {}
  , IE8_DOM_DEFINE;

if(!DESCRIPTORS){
  IE8_DOM_DEFINE = !fails(function(){
    return defineProperty(cel('div'), 'a', {get: function(){ return 7; }}).a != 7;
  });
  $.setDesc = function(O, P, Attributes){
    if(IE8_DOM_DEFINE)try {
      return defineProperty(O, P, Attributes);
    } catch(e){ /* empty */ }
    if('get' in Attributes || 'set' in Attributes)throw TypeError('Accessors not supported!');
    if('value' in Attributes)anObject(O)[P] = Attributes.value;
    return O;
  };
  $.getDesc = function(O, P){
    if(IE8_DOM_DEFINE)try {
      return getOwnDescriptor(O, P);
    } catch(e){ /* empty */ }
    if(has(O, P))return createDesc(!ObjectProto.propertyIsEnumerable.call(O, P), O[P]);
  };
  $.setDescs = defineProperties = function(O, Properties){
    anObject(O);
    var keys   = $.getKeys(Properties)
      , length = keys.length
      , i = 0
      , P;
    while(length > i)$.setDesc(O, P = keys[i++], Properties[P]);
    return O;
  };
}
$export($export.S + $export.F * !DESCRIPTORS, 'Object', {
  // 19.1.2.6 / 15.2.3.3 Object.getOwnPropertyDescriptor(O, P)
  getOwnPropertyDescriptor: $.getDesc,
  // 19.1.2.4 / 15.2.3.6 Object.defineProperty(O, P, Attributes)
  defineProperty: $.setDesc,
  // 19.1.2.3 / 15.2.3.7 Object.defineProperties(O, Properties)
  defineProperties: defineProperties
});

  // IE 8- don't enum bug keys
var keys1 = ('constructor,hasOwnProperty,isPrototypeOf,propertyIsEnumerable,' +
            'toLocaleString,toString,valueOf').split(',')
  // Additional keys for getOwnPropertyNames
  , keys2 = keys1.concat('length', 'prototype')
  , keysLen1 = keys1.length;

// Create object with `null` prototype: use iframe Object with cleared prototype
var createDict = function(){
  // Thrash, waste and sodomy: IE GC bug
  var iframe = cel('iframe')
    , i      = keysLen1
    , gt     = '>'
    , iframeDocument;
  iframe.style.display = 'none';
  html.appendChild(iframe);
  iframe.src = 'javascript:'; // eslint-disable-line no-script-url
  // createDict = iframe.contentWindow.Object;
  // html.removeChild(iframe);
  iframeDocument = iframe.contentWindow.document;
  iframeDocument.open();
  iframeDocument.write('<script>document.F=Object</script' + gt);
  iframeDocument.close();
  createDict = iframeDocument.F;
  while(i--)delete createDict.prototype[keys1[i]];
  return createDict();
};
var createGetKeys = function(names, length){
  return function(object){
    var O      = toIObject(object)
      , i      = 0
      , result = []
      , key;
    for(key in O)if(key != IE_PROTO)has(O, key) && result.push(key);
    // Don't enum bug & hidden keys
    while(length > i)if(has(O, key = names[i++])){
      ~arrayIndexOf(result, key) || result.push(key);
    }
    return result;
  };
};
var Empty = function(){};
$export($export.S, 'Object', {
  // 19.1.2.9 / 15.2.3.2 Object.getPrototypeOf(O)
  getPrototypeOf: $.getProto = $.getProto || function(O){
    O = toObject(O);
    if(has(O, IE_PROTO))return O[IE_PROTO];
    if(typeof O.constructor == 'function' && O instanceof O.constructor){
      return O.constructor.prototype;
    } return O instanceof Object ? ObjectProto : null;
  },
  // 19.1.2.7 / 15.2.3.4 Object.getOwnPropertyNames(O)
  getOwnPropertyNames: $.getNames = $.getNames || createGetKeys(keys2, keys2.length, true),
  // 19.1.2.2 / 15.2.3.5 Object.create(O [, Properties])
  create: $.create = $.create || function(O, /*?*/Properties){
    var result;
    if(O !== null){
      Empty.prototype = anObject(O);
      result = new Empty();
      Empty.prototype = null;
      // add "__proto__" for Object.getPrototypeOf shim
      result[IE_PROTO] = O;
    } else result = createDict();
    return Properties === undefined ? result : defineProperties(result, Properties);
  },
  // 19.1.2.14 / 15.2.3.14 Object.keys(O)
  keys: $.getKeys = $.getKeys || createGetKeys(keys1, keysLen1, false)
});

var construct = function(F, len, args){
  if(!(len in factories)){
    for(var n = [], i = 0; i < len; i++)n[i] = 'a[' + i + ']';
    factories[len] = Function('F,a', 'return new F(' + n.join(',') + ')');
  }
  return factories[len](F, args);
};

// 19.2.3.2 / 15.3.4.5 Function.prototype.bind(thisArg, args...)
$export($export.P, 'Function', {
  bind: function bind(that /*, args... */){
    var fn       = aFunction(this)
      , partArgs = arraySlice.call(arguments, 1);
    var bound = function(/* args... */){
      var args = partArgs.concat(arraySlice.call(arguments));
      return this instanceof bound ? construct(fn, args.length, args) : invoke(fn, args, that);
    };
    if(isObject(fn.prototype))bound.prototype = fn.prototype;
    return bound;
  }
});

// fallback for not array-like ES3 strings and DOM objects
$export($export.P + $export.F * fails(function(){
  if(html)arraySlice.call(html);
}), 'Array', {
  slice: function(begin, end){
    var len   = toLength(this.length)
      , klass = cof(this);
    end = end === undefined ? len : end;
    if(klass == 'Array')return arraySlice.call(this, begin, end);
    var start  = toIndex(begin, len)
      , upTo   = toIndex(end, len)
      , size   = toLength(upTo - start)
      , cloned = Array(size)
      , i      = 0;
    for(; i < size; i++)cloned[i] = klass == 'String'
      ? this.charAt(start + i)
      : this[start + i];
    return cloned;
  }
});
$export($export.P + $export.F * (IObject != Object), 'Array', {
  join: function join(separator){
    return arrayJoin.call(IObject(this), separator === undefined ? ',' : separator);
  }
});

// 22.1.2.2 / 15.4.3.2 Array.isArray(arg)
$export($export.S, 'Array', {isArray: require('./$.is-array')});

var createArrayReduce = function(isRight){
  return function(callbackfn, memo){
    aFunction(callbackfn);
    var O      = IObject(this)
      , length = toLength(O.length)
      , index  = isRight ? length - 1 : 0
      , i      = isRight ? -1 : 1;
    if(arguments.length < 2)for(;;){
      if(index in O){
        memo = O[index];
        index += i;
        break;
      }
      index += i;
      if(isRight ? index < 0 : length <= index){
        throw TypeError('Reduce of empty array with no initial value');
      }
    }
    for(;isRight ? index >= 0 : length > index; index += i)if(index in O){
      memo = callbackfn(memo, O[index], index, this);
    }
    return memo;
  };
};

var methodize = function($fn){
  return function(arg1/*, arg2 = undefined */){
    return $fn(this, arg1, arguments[1]);
  };
};

$export($export.P, 'Array', {
  // 22.1.3.10 / 15.4.4.18 Array.prototype.forEach(callbackfn [, thisArg])
  forEach: $.each = $.each || methodize(createArrayMethod(0)),
  // 22.1.3.15 / 15.4.4.19 Array.prototype.map(callbackfn [, thisArg])
  map: methodize(createArrayMethod(1)),
  // 22.1.3.7 / 15.4.4.20 Array.prototype.filter(callbackfn [, thisArg])
  filter: methodize(createArrayMethod(2)),
  // 22.1.3.23 / 15.4.4.17 Array.prototype.some(callbackfn [, thisArg])
  some: methodize(createArrayMethod(3)),
  // 22.1.3.5 / 15.4.4.16 Array.prototype.every(callbackfn [, thisArg])
  every: methodize(createArrayMethod(4)),
  // 22.1.3.18 / 15.4.4.21 Array.prototype.reduce(callbackfn [, initialValue])
  reduce: createArrayReduce(false),
  // 22.1.3.19 / 15.4.4.22 Array.prototype.reduceRight(callbackfn [, initialValue])
  reduceRight: createArrayReduce(true),
  // 22.1.3.11 / 15.4.4.14 Array.prototype.indexOf(searchElement [, fromIndex])
  indexOf: methodize(arrayIndexOf),
  // 22.1.3.14 / 15.4.4.15 Array.prototype.lastIndexOf(searchElement [, fromIndex])
  lastIndexOf: function(el, fromIndex /* = @[*-1] */){
    var O      = toIObject(this)
      , length = toLength(O.length)
      , index  = length - 1;
    if(arguments.length > 1)index = Math.min(index, toInteger(fromIndex));
    if(index < 0)index = toLength(length + index);
    for(;index >= 0; index--)if(index in O)if(O[index] === el)return index;
    return -1;
  }
});

// 20.3.3.1 / 15.9.4.4 Date.now()
$export($export.S, 'Date', {now: function(){ return +new Date; }});

var lz = function(num){
  return num > 9 ? num : '0' + num;
};

// 20.3.4.36 / 15.9.5.43 Date.prototype.toISOString()
// PhantomJS / old WebKit has a broken implementations
$export($export.P + $export.F * (fails(function(){
  return new Date(-5e13 - 1).toISOString() != '0385-07-25T07:06:39.999Z';
}) || !fails(function(){
  new Date(NaN).toISOString();
})), 'Date', {
  toISOString: function toISOString(){
    if(!isFinite(this))throw RangeError('Invalid time value');
    var d = this
      , y = d.getUTCFullYear()
      , m = d.getUTCMilliseconds()
      , s = y < 0 ? '-' : y > 9999 ? '+' : '';
    return s + ('00000' + Math.abs(y)).slice(s ? -6 : -4) +
      '-' + lz(d.getUTCMonth() + 1) + '-' + lz(d.getUTCDate()) +
      'T' + lz(d.getUTCHours()) + ':' + lz(d.getUTCMinutes()) +
      ':' + lz(d.getUTCSeconds()) + '.' + (m > 99 ? m : '0' + lz(m)) + 'Z';
  }
});
},{"./$":114,"./$.a-function":70,"./$.an-object":72,"./$.array-includes":75,"./$.array-methods":76,"./$.cof":79,"./$.descriptors":87,"./$.dom-create":88,"./$.export":90,"./$.fails":92,"./$.has":98,"./$.html":100,"./$.invoke":101,"./$.iobject":102,"./$.is-array":104,"./$.is-object":106,"./$.property-desc":127,"./$.to-index":144,"./$.to-integer":145,"./$.to-iobject":146,"./$.to-length":147,"./$.to-object":148,"./$.uid":150}],154:[function(require,module,exports){
// 22.1.3.3 Array.prototype.copyWithin(target, start, end = this.length)
var $export = require('./$.export');

$export($export.P, 'Array', {copyWithin: require('./$.array-copy-within')});

require('./$.add-to-unscopables')('copyWithin');
},{"./$.add-to-unscopables":71,"./$.array-copy-within":73,"./$.export":90}],155:[function(require,module,exports){
// 22.1.3.6 Array.prototype.fill(value, start = 0, end = this.length)
var $export = require('./$.export');

$export($export.P, 'Array', {fill: require('./$.array-fill')});

require('./$.add-to-unscopables')('fill');
},{"./$.add-to-unscopables":71,"./$.array-fill":74,"./$.export":90}],156:[function(require,module,exports){
'use strict';
// 22.1.3.9 Array.prototype.findIndex(predicate, thisArg = undefined)
var $export = require('./$.export')
  , $find   = require('./$.array-methods')(6)
  , KEY     = 'findIndex'
  , forced  = true;
// Shouldn't skip holes
if(KEY in [])Array(1)[KEY](function(){ forced = false; });
$export($export.P + $export.F * forced, 'Array', {
  findIndex: function findIndex(callbackfn/*, that = undefined */){
    return $find(this, callbackfn, arguments.length > 1 ? arguments[1] : undefined);
  }
});
require('./$.add-to-unscopables')(KEY);
},{"./$.add-to-unscopables":71,"./$.array-methods":76,"./$.export":90}],157:[function(require,module,exports){
'use strict';
// 22.1.3.8 Array.prototype.find(predicate, thisArg = undefined)
var $export = require('./$.export')
  , $find   = require('./$.array-methods')(5)
  , KEY     = 'find'
  , forced  = true;
// Shouldn't skip holes
if(KEY in [])Array(1)[KEY](function(){ forced = false; });
$export($export.P + $export.F * forced, 'Array', {
  find: function find(callbackfn/*, that = undefined */){
    return $find(this, callbackfn, arguments.length > 1 ? arguments[1] : undefined);
  }
});
require('./$.add-to-unscopables')(KEY);
},{"./$.add-to-unscopables":71,"./$.array-methods":76,"./$.export":90}],158:[function(require,module,exports){
arguments[4][62][0].apply(exports,arguments)
},{"./$.ctx":85,"./$.export":90,"./$.is-array-iter":103,"./$.iter-call":108,"./$.iter-detect":111,"./$.to-length":147,"./$.to-object":148,"./core.get-iterator-method":152,"dup":62}],159:[function(require,module,exports){
arguments[4][63][0].apply(exports,arguments)
},{"./$.add-to-unscopables":71,"./$.iter-define":110,"./$.iter-step":112,"./$.iterators":113,"./$.to-iobject":146,"dup":63}],160:[function(require,module,exports){
'use strict';
var $export = require('./$.export');

// WebKit Array.of isn't generic
$export($export.S + $export.F * require('./$.fails')(function(){
  function F(){}
  return !(Array.of.call(F) instanceof F);
}), 'Array', {
  // 22.1.2.3 Array.of( ...items)
  of: function of(/* ...args */){
    var index  = 0
      , $$     = arguments
      , $$len  = $$.length
      , result = new (typeof this == 'function' ? this : Array)($$len);
    while($$len > index)result[index] = $$[index++];
    result.length = $$len;
    return result;
  }
});
},{"./$.export":90,"./$.fails":92}],161:[function(require,module,exports){
require('./$.set-species')('Array');
},{"./$.set-species":133}],162:[function(require,module,exports){
'use strict';
var $             = require('./$')
  , isObject      = require('./$.is-object')
  , HAS_INSTANCE  = require('./$.wks')('hasInstance')
  , FunctionProto = Function.prototype;
// 19.2.3.6 Function.prototype[@@hasInstance](V)
if(!(HAS_INSTANCE in FunctionProto))$.setDesc(FunctionProto, HAS_INSTANCE, {value: function(O){
  if(typeof this != 'function' || !isObject(O))return false;
  if(!isObject(this.prototype))return O instanceof this;
  // for environment w/o native `@@hasInstance` logic enough `instanceof`, but add this:
  while(O = $.getProto(O))if(this.prototype === O)return true;
  return false;
}});
},{"./$":114,"./$.is-object":106,"./$.wks":151}],163:[function(require,module,exports){
var setDesc    = require('./$').setDesc
  , createDesc = require('./$.property-desc')
  , has        = require('./$.has')
  , FProto     = Function.prototype
  , nameRE     = /^\s*function ([^ (]*)/
  , NAME       = 'name';
// 19.2.4.2 name
NAME in FProto || require('./$.descriptors') && setDesc(FProto, NAME, {
  configurable: true,
  get: function(){
    var match = ('' + this).match(nameRE)
      , name  = match ? match[1] : '';
    has(this, NAME) || setDesc(this, NAME, createDesc(5, name));
    return name;
  }
});
},{"./$":114,"./$.descriptors":87,"./$.has":98,"./$.property-desc":127}],164:[function(require,module,exports){
arguments[4][64][0].apply(exports,arguments)
},{"./$.collection":83,"./$.collection-strong":80,"dup":64}],165:[function(require,module,exports){
// 20.2.2.3 Math.acosh(x)
var $export = require('./$.export')
  , log1p   = require('./$.math-log1p')
  , sqrt    = Math.sqrt
  , $acosh  = Math.acosh;

// V8 bug https://code.google.com/p/v8/issues/detail?id=3509
$export($export.S + $export.F * !($acosh && Math.floor($acosh(Number.MAX_VALUE)) == 710), 'Math', {
  acosh: function acosh(x){
    return (x = +x) < 1 ? NaN : x > 94906265.62425156
      ? Math.log(x) + Math.LN2
      : log1p(x - 1 + sqrt(x - 1) * sqrt(x + 1));
  }
});
},{"./$.export":90,"./$.math-log1p":118}],166:[function(require,module,exports){
// 20.2.2.5 Math.asinh(x)
var $export = require('./$.export');

function asinh(x){
  return !isFinite(x = +x) || x == 0 ? x : x < 0 ? -asinh(-x) : Math.log(x + Math.sqrt(x * x + 1));
}

$export($export.S, 'Math', {asinh: asinh});
},{"./$.export":90}],167:[function(require,module,exports){
// 20.2.2.7 Math.atanh(x)
var $export = require('./$.export');

$export($export.S, 'Math', {
  atanh: function atanh(x){
    return (x = +x) == 0 ? x : Math.log((1 + x) / (1 - x)) / 2;
  }
});
},{"./$.export":90}],168:[function(require,module,exports){
// 20.2.2.9 Math.cbrt(x)
var $export = require('./$.export')
  , sign    = require('./$.math-sign');

$export($export.S, 'Math', {
  cbrt: function cbrt(x){
    return sign(x = +x) * Math.pow(Math.abs(x), 1 / 3);
  }
});
},{"./$.export":90,"./$.math-sign":119}],169:[function(require,module,exports){
// 20.2.2.11 Math.clz32(x)
var $export = require('./$.export');

$export($export.S, 'Math', {
  clz32: function clz32(x){
    return (x >>>= 0) ? 31 - Math.floor(Math.log(x + 0.5) * Math.LOG2E) : 32;
  }
});
},{"./$.export":90}],170:[function(require,module,exports){
// 20.2.2.12 Math.cosh(x)
var $export = require('./$.export')
  , exp     = Math.exp;

$export($export.S, 'Math', {
  cosh: function cosh(x){
    return (exp(x = +x) + exp(-x)) / 2;
  }
});
},{"./$.export":90}],171:[function(require,module,exports){
// 20.2.2.14 Math.expm1(x)
var $export = require('./$.export');

$export($export.S, 'Math', {expm1: require('./$.math-expm1')});
},{"./$.export":90,"./$.math-expm1":117}],172:[function(require,module,exports){
// 20.2.2.16 Math.fround(x)
var $export   = require('./$.export')
  , sign      = require('./$.math-sign')
  , pow       = Math.pow
  , EPSILON   = pow(2, -52)
  , EPSILON32 = pow(2, -23)
  , MAX32     = pow(2, 127) * (2 - EPSILON32)
  , MIN32     = pow(2, -126);

var roundTiesToEven = function(n){
  return n + 1 / EPSILON - 1 / EPSILON;
};


$export($export.S, 'Math', {
  fround: function fround(x){
    var $abs  = Math.abs(x)
      , $sign = sign(x)
      , a, result;
    if($abs < MIN32)return $sign * roundTiesToEven($abs / MIN32 / EPSILON32) * MIN32 * EPSILON32;
    a = (1 + EPSILON32 / EPSILON) * $abs;
    result = a - (a - $abs);
    if(result > MAX32 || result != result)return $sign * Infinity;
    return $sign * result;
  }
});
},{"./$.export":90,"./$.math-sign":119}],173:[function(require,module,exports){
// 20.2.2.17 Math.hypot([value1[, value2[, … ]]])
var $export = require('./$.export')
  , abs     = Math.abs;

$export($export.S, 'Math', {
  hypot: function hypot(value1, value2){ // eslint-disable-line no-unused-vars
    var sum   = 0
      , i     = 0
      , $$    = arguments
      , $$len = $$.length
      , larg  = 0
      , arg, div;
    while(i < $$len){
      arg = abs($$[i++]);
      if(larg < arg){
        div  = larg / arg;
        sum  = sum * div * div + 1;
        larg = arg;
      } else if(arg > 0){
        div  = arg / larg;
        sum += div * div;
      } else sum += arg;
    }
    return larg === Infinity ? Infinity : larg * Math.sqrt(sum);
  }
});
},{"./$.export":90}],174:[function(require,module,exports){
// 20.2.2.18 Math.imul(x, y)
var $export = require('./$.export')
  , $imul   = Math.imul;

// some WebKit versions fails with big numbers, some has wrong arity
$export($export.S + $export.F * require('./$.fails')(function(){
  return $imul(0xffffffff, 5) != -5 || $imul.length != 2;
}), 'Math', {
  imul: function imul(x, y){
    var UINT16 = 0xffff
      , xn = +x
      , yn = +y
      , xl = UINT16 & xn
      , yl = UINT16 & yn;
    return 0 | xl * yl + ((UINT16 & xn >>> 16) * yl + xl * (UINT16 & yn >>> 16) << 16 >>> 0);
  }
});
},{"./$.export":90,"./$.fails":92}],175:[function(require,module,exports){
// 20.2.2.21 Math.log10(x)
var $export = require('./$.export');

$export($export.S, 'Math', {
  log10: function log10(x){
    return Math.log(x) / Math.LN10;
  }
});
},{"./$.export":90}],176:[function(require,module,exports){
// 20.2.2.20 Math.log1p(x)
var $export = require('./$.export');

$export($export.S, 'Math', {log1p: require('./$.math-log1p')});
},{"./$.export":90,"./$.math-log1p":118}],177:[function(require,module,exports){
// 20.2.2.22 Math.log2(x)
var $export = require('./$.export');

$export($export.S, 'Math', {
  log2: function log2(x){
    return Math.log(x) / Math.LN2;
  }
});
},{"./$.export":90}],178:[function(require,module,exports){
// 20.2.2.28 Math.sign(x)
var $export = require('./$.export');

$export($export.S, 'Math', {sign: require('./$.math-sign')});
},{"./$.export":90,"./$.math-sign":119}],179:[function(require,module,exports){
// 20.2.2.30 Math.sinh(x)
var $export = require('./$.export')
  , expm1   = require('./$.math-expm1')
  , exp     = Math.exp;

// V8 near Chromium 38 has a problem with very small numbers
$export($export.S + $export.F * require('./$.fails')(function(){
  return !Math.sinh(-2e-17) != -2e-17;
}), 'Math', {
  sinh: function sinh(x){
    return Math.abs(x = +x) < 1
      ? (expm1(x) - expm1(-x)) / 2
      : (exp(x - 1) - exp(-x - 1)) * (Math.E / 2);
  }
});
},{"./$.export":90,"./$.fails":92,"./$.math-expm1":117}],180:[function(require,module,exports){
// 20.2.2.33 Math.tanh(x)
var $export = require('./$.export')
  , expm1   = require('./$.math-expm1')
  , exp     = Math.exp;

$export($export.S, 'Math', {
  tanh: function tanh(x){
    var a = expm1(x = +x)
      , b = expm1(-x);
    return a == Infinity ? 1 : b == Infinity ? -1 : (a - b) / (exp(x) + exp(-x));
  }
});
},{"./$.export":90,"./$.math-expm1":117}],181:[function(require,module,exports){
// 20.2.2.34 Math.trunc(x)
var $export = require('./$.export');

$export($export.S, 'Math', {
  trunc: function trunc(it){
    return (it > 0 ? Math.floor : Math.ceil)(it);
  }
});
},{"./$.export":90}],182:[function(require,module,exports){
'use strict';
var $           = require('./$')
  , global      = require('./$.global')
  , has         = require('./$.has')
  , cof         = require('./$.cof')
  , toPrimitive = require('./$.to-primitive')
  , fails       = require('./$.fails')
  , $trim       = require('./$.string-trim').trim
  , NUMBER      = 'Number'
  , $Number     = global[NUMBER]
  , Base        = $Number
  , proto       = $Number.prototype
  // Opera ~12 has broken Object#toString
  , BROKEN_COF  = cof($.create(proto)) == NUMBER
  , TRIM        = 'trim' in String.prototype;

// 7.1.3 ToNumber(argument)
var toNumber = function(argument){
  var it = toPrimitive(argument, false);
  if(typeof it == 'string' && it.length > 2){
    it = TRIM ? it.trim() : $trim(it, 3);
    var first = it.charCodeAt(0)
      , third, radix, maxCode;
    if(first === 43 || first === 45){
      third = it.charCodeAt(2);
      if(third === 88 || third === 120)return NaN; // Number('+0x1') should be NaN, old V8 fix
    } else if(first === 48){
      switch(it.charCodeAt(1)){
        case 66 : case 98  : radix = 2; maxCode = 49; break; // fast equal /^0b[01]+$/i
        case 79 : case 111 : radix = 8; maxCode = 55; break; // fast equal /^0o[0-7]+$/i
        default : return +it;
      }
      for(var digits = it.slice(2), i = 0, l = digits.length, code; i < l; i++){
        code = digits.charCodeAt(i);
        // parseInt parses a string to a first unavailable symbol
        // but ToNumber should return NaN if a string contains unavailable symbols
        if(code < 48 || code > maxCode)return NaN;
      } return parseInt(digits, radix);
    }
  } return +it;
};

if(!$Number(' 0o1') || !$Number('0b1') || $Number('+0x1')){
  $Number = function Number(value){
    var it = arguments.length < 1 ? 0 : value
      , that = this;
    return that instanceof $Number
      // check on 1..constructor(foo) case
      && (BROKEN_COF ? fails(function(){ proto.valueOf.call(that); }) : cof(that) != NUMBER)
        ? new Base(toNumber(it)) : toNumber(it);
  };
  $.each.call(require('./$.descriptors') ? $.getNames(Base) : (
    // ES3:
    'MAX_VALUE,MIN_VALUE,NaN,NEGATIVE_INFINITY,POSITIVE_INFINITY,' +
    // ES6 (in case, if modules with ES6 Number statics required before):
    'EPSILON,isFinite,isInteger,isNaN,isSafeInteger,MAX_SAFE_INTEGER,' +
    'MIN_SAFE_INTEGER,parseFloat,parseInt,isInteger'
  ).split(','), function(key){
    if(has(Base, key) && !has($Number, key)){
      $.setDesc($Number, key, $.getDesc(Base, key));
    }
  });
  $Number.prototype = proto;
  proto.constructor = $Number;
  require('./$.redefine')(global, NUMBER, $Number);
}
},{"./$":114,"./$.cof":79,"./$.descriptors":87,"./$.fails":92,"./$.global":97,"./$.has":98,"./$.redefine":129,"./$.string-trim":142,"./$.to-primitive":149}],183:[function(require,module,exports){
// 20.1.2.1 Number.EPSILON
var $export = require('./$.export');

$export($export.S, 'Number', {EPSILON: Math.pow(2, -52)});
},{"./$.export":90}],184:[function(require,module,exports){
// 20.1.2.2 Number.isFinite(number)
var $export   = require('./$.export')
  , _isFinite = require('./$.global').isFinite;

$export($export.S, 'Number', {
  isFinite: function isFinite(it){
    return typeof it == 'number' && _isFinite(it);
  }
});
},{"./$.export":90,"./$.global":97}],185:[function(require,module,exports){
// 20.1.2.3 Number.isInteger(number)
var $export = require('./$.export');

$export($export.S, 'Number', {isInteger: require('./$.is-integer')});
},{"./$.export":90,"./$.is-integer":105}],186:[function(require,module,exports){
// 20.1.2.4 Number.isNaN(number)
var $export = require('./$.export');

$export($export.S, 'Number', {
  isNaN: function isNaN(number){
    return number != number;
  }
});
},{"./$.export":90}],187:[function(require,module,exports){
// 20.1.2.5 Number.isSafeInteger(number)
var $export   = require('./$.export')
  , isInteger = require('./$.is-integer')
  , abs       = Math.abs;

$export($export.S, 'Number', {
  isSafeInteger: function isSafeInteger(number){
    return isInteger(number) && abs(number) <= 0x1fffffffffffff;
  }
});
},{"./$.export":90,"./$.is-integer":105}],188:[function(require,module,exports){
// 20.1.2.6 Number.MAX_SAFE_INTEGER
var $export = require('./$.export');

$export($export.S, 'Number', {MAX_SAFE_INTEGER: 0x1fffffffffffff});
},{"./$.export":90}],189:[function(require,module,exports){
// 20.1.2.10 Number.MIN_SAFE_INTEGER
var $export = require('./$.export');

$export($export.S, 'Number', {MIN_SAFE_INTEGER: -0x1fffffffffffff});
},{"./$.export":90}],190:[function(require,module,exports){
// 20.1.2.12 Number.parseFloat(string)
var $export = require('./$.export');

$export($export.S, 'Number', {parseFloat: parseFloat});
},{"./$.export":90}],191:[function(require,module,exports){
// 20.1.2.13 Number.parseInt(string, radix)
var $export = require('./$.export');

$export($export.S, 'Number', {parseInt: parseInt});
},{"./$.export":90}],192:[function(require,module,exports){
// 19.1.3.1 Object.assign(target, source)
var $export = require('./$.export');

$export($export.S + $export.F, 'Object', {assign: require('./$.object-assign')});
},{"./$.export":90,"./$.object-assign":121}],193:[function(require,module,exports){
// 19.1.2.5 Object.freeze(O)
var isObject = require('./$.is-object');

require('./$.object-sap')('freeze', function($freeze){
  return function freeze(it){
    return $freeze && isObject(it) ? $freeze(it) : it;
  };
});
},{"./$.is-object":106,"./$.object-sap":122}],194:[function(require,module,exports){
// 19.1.2.6 Object.getOwnPropertyDescriptor(O, P)
var toIObject = require('./$.to-iobject');

require('./$.object-sap')('getOwnPropertyDescriptor', function($getOwnPropertyDescriptor){
  return function getOwnPropertyDescriptor(it, key){
    return $getOwnPropertyDescriptor(toIObject(it), key);
  };
});
},{"./$.object-sap":122,"./$.to-iobject":146}],195:[function(require,module,exports){
// 19.1.2.7 Object.getOwnPropertyNames(O)
require('./$.object-sap')('getOwnPropertyNames', function(){
  return require('./$.get-names').get;
});
},{"./$.get-names":96,"./$.object-sap":122}],196:[function(require,module,exports){
// 19.1.2.9 Object.getPrototypeOf(O)
var toObject = require('./$.to-object');

require('./$.object-sap')('getPrototypeOf', function($getPrototypeOf){
  return function getPrototypeOf(it){
    return $getPrototypeOf(toObject(it));
  };
});
},{"./$.object-sap":122,"./$.to-object":148}],197:[function(require,module,exports){
// 19.1.2.11 Object.isExtensible(O)
var isObject = require('./$.is-object');

require('./$.object-sap')('isExtensible', function($isExtensible){
  return function isExtensible(it){
    return isObject(it) ? $isExtensible ? $isExtensible(it) : true : false;
  };
});
},{"./$.is-object":106,"./$.object-sap":122}],198:[function(require,module,exports){
// 19.1.2.12 Object.isFrozen(O)
var isObject = require('./$.is-object');

require('./$.object-sap')('isFrozen', function($isFrozen){
  return function isFrozen(it){
    return isObject(it) ? $isFrozen ? $isFrozen(it) : false : true;
  };
});
},{"./$.is-object":106,"./$.object-sap":122}],199:[function(require,module,exports){
// 19.1.2.13 Object.isSealed(O)
var isObject = require('./$.is-object');

require('./$.object-sap')('isSealed', function($isSealed){
  return function isSealed(it){
    return isObject(it) ? $isSealed ? $isSealed(it) : false : true;
  };
});
},{"./$.is-object":106,"./$.object-sap":122}],200:[function(require,module,exports){
// 19.1.3.10 Object.is(value1, value2)
var $export = require('./$.export');
$export($export.S, 'Object', {is: require('./$.same-value')});
},{"./$.export":90,"./$.same-value":131}],201:[function(require,module,exports){
// 19.1.2.14 Object.keys(O)
var toObject = require('./$.to-object');

require('./$.object-sap')('keys', function($keys){
  return function keys(it){
    return $keys(toObject(it));
  };
});
},{"./$.object-sap":122,"./$.to-object":148}],202:[function(require,module,exports){
// 19.1.2.15 Object.preventExtensions(O)
var isObject = require('./$.is-object');

require('./$.object-sap')('preventExtensions', function($preventExtensions){
  return function preventExtensions(it){
    return $preventExtensions && isObject(it) ? $preventExtensions(it) : it;
  };
});
},{"./$.is-object":106,"./$.object-sap":122}],203:[function(require,module,exports){
// 19.1.2.17 Object.seal(O)
var isObject = require('./$.is-object');

require('./$.object-sap')('seal', function($seal){
  return function seal(it){
    return $seal && isObject(it) ? $seal(it) : it;
  };
});
},{"./$.is-object":106,"./$.object-sap":122}],204:[function(require,module,exports){
// 19.1.3.19 Object.setPrototypeOf(O, proto)
var $export = require('./$.export');
$export($export.S, 'Object', {setPrototypeOf: require('./$.set-proto').set});
},{"./$.export":90,"./$.set-proto":132}],205:[function(require,module,exports){
'use strict';
// 19.1.3.6 Object.prototype.toString()
var classof = require('./$.classof')
  , test    = {};
test[require('./$.wks')('toStringTag')] = 'z';
if(test + '' != '[object z]'){
  require('./$.redefine')(Object.prototype, 'toString', function toString(){
    return '[object ' + classof(this) + ']';
  }, true);
}
},{"./$.classof":78,"./$.redefine":129,"./$.wks":151}],206:[function(require,module,exports){
'use strict';
var $          = require('./$')
  , LIBRARY    = require('./$.library')
  , global     = require('./$.global')
  , ctx        = require('./$.ctx')
  , classof    = require('./$.classof')
  , $export    = require('./$.export')
  , isObject   = require('./$.is-object')
  , anObject   = require('./$.an-object')
  , aFunction  = require('./$.a-function')
  , strictNew  = require('./$.strict-new')
  , forOf      = require('./$.for-of')
  , setProto   = require('./$.set-proto').set
  , same       = require('./$.same-value')
  , SPECIES    = require('./$.wks')('species')
  , speciesConstructor = require('./$.species-constructor')
  , asap       = require('./$.microtask')
  , PROMISE    = 'Promise'
  , process    = global.process
  , isNode     = classof(process) == 'process'
  , P          = global[PROMISE]
  , Wrapper;

var testResolve = function(sub){
  var test = new P(function(){});
  if(sub)test.constructor = Object;
  return P.resolve(test) === test;
};

var USE_NATIVE = function(){
  var works = false;
  function P2(x){
    var self = new P(x);
    setProto(self, P2.prototype);
    return self;
  }
  try {
    works = P && P.resolve && testResolve();
    setProto(P2, P);
    P2.prototype = $.create(P.prototype, {constructor: {value: P2}});
    // actual Firefox has broken subclass support, test that
    if(!(P2.resolve(5).then(function(){}) instanceof P2)){
      works = false;
    }
    // actual V8 bug, https://code.google.com/p/v8/issues/detail?id=4162
    if(works && require('./$.descriptors')){
      var thenableThenGotten = false;
      P.resolve($.setDesc({}, 'then', {
        get: function(){ thenableThenGotten = true; }
      }));
      works = thenableThenGotten;
    }
  } catch(e){ works = false; }
  return works;
}();

// helpers
var sameConstructor = function(a, b){
  // library wrapper special case
  if(LIBRARY && a === P && b === Wrapper)return true;
  return same(a, b);
};
var getConstructor = function(C){
  var S = anObject(C)[SPECIES];
  return S != undefined ? S : C;
};
var isThenable = function(it){
  var then;
  return isObject(it) && typeof (then = it.then) == 'function' ? then : false;
};
var PromiseCapability = function(C){
  var resolve, reject;
  this.promise = new C(function($$resolve, $$reject){
    if(resolve !== undefined || reject !== undefined)throw TypeError('Bad Promise constructor');
    resolve = $$resolve;
    reject  = $$reject;
  });
  this.resolve = aFunction(resolve),
  this.reject  = aFunction(reject)
};
var perform = function(exec){
  try {
    exec();
  } catch(e){
    return {error: e};
  }
};
var notify = function(record, isReject){
  if(record.n)return;
  record.n = true;
  var chain = record.c;
  asap(function(){
    var value = record.v
      , ok    = record.s == 1
      , i     = 0;
    var run = function(reaction){
      var handler = ok ? reaction.ok : reaction.fail
        , resolve = reaction.resolve
        , reject  = reaction.reject
        , result, then;
      try {
        if(handler){
          if(!ok)record.h = true;
          result = handler === true ? value : handler(value);
          if(result === reaction.promise){
            reject(TypeError('Promise-chain cycle'));
          } else if(then = isThenable(result)){
            then.call(result, resolve, reject);
          } else resolve(result);
        } else reject(value);
      } catch(e){
        reject(e);
      }
    };
    while(chain.length > i)run(chain[i++]); // variable length - can't use forEach
    chain.length = 0;
    record.n = false;
    if(isReject)setTimeout(function(){
      var promise = record.p
        , handler, console;
      if(isUnhandled(promise)){
        if(isNode){
          process.emit('unhandledRejection', value, promise);
        } else if(handler = global.onunhandledrejection){
          handler({promise: promise, reason: value});
        } else if((console = global.console) && console.error){
          console.error('Unhandled promise rejection', value);
        }
      } record.a = undefined;
    }, 1);
  });
};
var isUnhandled = function(promise){
  var record = promise._d
    , chain  = record.a || record.c
    , i      = 0
    , reaction;
  if(record.h)return false;
  while(chain.length > i){
    reaction = chain[i++];
    if(reaction.fail || !isUnhandled(reaction.promise))return false;
  } return true;
};
var $reject = function(value){
  var record = this;
  if(record.d)return;
  record.d = true;
  record = record.r || record; // unwrap
  record.v = value;
  record.s = 2;
  record.a = record.c.slice();
  notify(record, true);
};
var $resolve = function(value){
  var record = this
    , then;
  if(record.d)return;
  record.d = true;
  record = record.r || record; // unwrap
  try {
    if(record.p === value)throw TypeError("Promise can't be resolved itself");
    if(then = isThenable(value)){
      asap(function(){
        var wrapper = {r: record, d: false}; // wrap
        try {
          then.call(value, ctx($resolve, wrapper, 1), ctx($reject, wrapper, 1));
        } catch(e){
          $reject.call(wrapper, e);
        }
      });
    } else {
      record.v = value;
      record.s = 1;
      notify(record, false);
    }
  } catch(e){
    $reject.call({r: record, d: false}, e); // wrap
  }
};

// constructor polyfill
if(!USE_NATIVE){
  // 25.4.3.1 Promise(executor)
  P = function Promise(executor){
    aFunction(executor);
    var record = this._d = {
      p: strictNew(this, P, PROMISE),         // <- promise
      c: [],                                  // <- awaiting reactions
      a: undefined,                           // <- checked in isUnhandled reactions
      s: 0,                                   // <- state
      d: false,                               // <- done
      v: undefined,                           // <- value
      h: false,                               // <- handled rejection
      n: false                                // <- notify
    };
    try {
      executor(ctx($resolve, record, 1), ctx($reject, record, 1));
    } catch(err){
      $reject.call(record, err);
    }
  };
  require('./$.redefine-all')(P.prototype, {
    // 25.4.5.3 Promise.prototype.then(onFulfilled, onRejected)
    then: function then(onFulfilled, onRejected){
      var reaction = new PromiseCapability(speciesConstructor(this, P))
        , promise  = reaction.promise
        , record   = this._d;
      reaction.ok   = typeof onFulfilled == 'function' ? onFulfilled : true;
      reaction.fail = typeof onRejected == 'function' && onRejected;
      record.c.push(reaction);
      if(record.a)record.a.push(reaction);
      if(record.s)notify(record, false);
      return promise;
    },
    // 25.4.5.1 Promise.prototype.catch(onRejected)
    'catch': function(onRejected){
      return this.then(undefined, onRejected);
    }
  });
}

$export($export.G + $export.W + $export.F * !USE_NATIVE, {Promise: P});
require('./$.set-to-string-tag')(P, PROMISE);
require('./$.set-species')(PROMISE);
Wrapper = require('./$.core')[PROMISE];

// statics
$export($export.S + $export.F * !USE_NATIVE, PROMISE, {
  // 25.4.4.5 Promise.reject(r)
  reject: function reject(r){
    var capability = new PromiseCapability(this)
      , $$reject   = capability.reject;
    $$reject(r);
    return capability.promise;
  }
});
$export($export.S + $export.F * (!USE_NATIVE || testResolve(true)), PROMISE, {
  // 25.4.4.6 Promise.resolve(x)
  resolve: function resolve(x){
    // instanceof instead of internal slot check because we should fix it without replacement native Promise core
    if(x instanceof P && sameConstructor(x.constructor, this))return x;
    var capability = new PromiseCapability(this)
      , $$resolve  = capability.resolve;
    $$resolve(x);
    return capability.promise;
  }
});
$export($export.S + $export.F * !(USE_NATIVE && require('./$.iter-detect')(function(iter){
  P.all(iter)['catch'](function(){});
})), PROMISE, {
  // 25.4.4.1 Promise.all(iterable)
  all: function all(iterable){
    var C          = getConstructor(this)
      , capability = new PromiseCapability(C)
      , resolve    = capability.resolve
      , reject     = capability.reject
      , values     = [];
    var abrupt = perform(function(){
      forOf(iterable, false, values.push, values);
      var remaining = values.length
        , results   = Array(remaining);
      if(remaining)$.each.call(values, function(promise, index){
        var alreadyCalled = false;
        C.resolve(promise).then(function(value){
          if(alreadyCalled)return;
          alreadyCalled = true;
          results[index] = value;
          --remaining || resolve(results);
        }, reject);
      });
      else resolve(results);
    });
    if(abrupt)reject(abrupt.error);
    return capability.promise;
  },
  // 25.4.4.4 Promise.race(iterable)
  race: function race(iterable){
    var C          = getConstructor(this)
      , capability = new PromiseCapability(C)
      , reject     = capability.reject;
    var abrupt = perform(function(){
      forOf(iterable, false, function(promise){
        C.resolve(promise).then(capability.resolve, reject);
      });
    });
    if(abrupt)reject(abrupt.error);
    return capability.promise;
  }
});
},{"./$":114,"./$.a-function":70,"./$.an-object":72,"./$.classof":78,"./$.core":84,"./$.ctx":85,"./$.descriptors":87,"./$.export":90,"./$.for-of":95,"./$.global":97,"./$.is-object":106,"./$.iter-detect":111,"./$.library":116,"./$.microtask":120,"./$.redefine-all":128,"./$.same-value":131,"./$.set-proto":132,"./$.set-species":133,"./$.set-to-string-tag":134,"./$.species-constructor":136,"./$.strict-new":137,"./$.wks":151}],207:[function(require,module,exports){
// 26.1.1 Reflect.apply(target, thisArgument, argumentsList)
var $export = require('./$.export')
  , _apply  = Function.apply;

$export($export.S, 'Reflect', {
  apply: function apply(target, thisArgument, argumentsList){
    return _apply.call(target, thisArgument, argumentsList);
  }
});
},{"./$.export":90}],208:[function(require,module,exports){
// 26.1.2 Reflect.construct(target, argumentsList [, newTarget])
var $         = require('./$')
  , $export   = require('./$.export')
  , aFunction = require('./$.a-function')
  , anObject  = require('./$.an-object')
  , isObject  = require('./$.is-object')
  , bind      = Function.bind || require('./$.core').Function.prototype.bind;

// MS Edge supports only 2 arguments
// FF Nightly sets third argument as `new.target`, but does not create `this` from it
$export($export.S + $export.F * require('./$.fails')(function(){
  function F(){}
  return !(Reflect.construct(function(){}, [], F) instanceof F);
}), 'Reflect', {
  construct: function construct(Target, args /*, newTarget*/){
    aFunction(Target);
    var newTarget = arguments.length < 3 ? Target : aFunction(arguments[2]);
    if(Target == newTarget){
      // w/o altered newTarget, optimization for 0-4 arguments
      if(args != undefined)switch(anObject(args).length){
        case 0: return new Target;
        case 1: return new Target(args[0]);
        case 2: return new Target(args[0], args[1]);
        case 3: return new Target(args[0], args[1], args[2]);
        case 4: return new Target(args[0], args[1], args[2], args[3]);
      }
      // w/o altered newTarget, lot of arguments case
      var $args = [null];
      $args.push.apply($args, args);
      return new (bind.apply(Target, $args));
    }
    // with altered newTarget, not support built-in constructors
    var proto    = newTarget.prototype
      , instance = $.create(isObject(proto) ? proto : Object.prototype)
      , result   = Function.apply.call(Target, instance, args);
    return isObject(result) ? result : instance;
  }
});
},{"./$":114,"./$.a-function":70,"./$.an-object":72,"./$.core":84,"./$.export":90,"./$.fails":92,"./$.is-object":106}],209:[function(require,module,exports){
// 26.1.3 Reflect.defineProperty(target, propertyKey, attributes)
var $        = require('./$')
  , $export  = require('./$.export')
  , anObject = require('./$.an-object');

// MS Edge has broken Reflect.defineProperty - throwing instead of returning false
$export($export.S + $export.F * require('./$.fails')(function(){
  Reflect.defineProperty($.setDesc({}, 1, {value: 1}), 1, {value: 2});
}), 'Reflect', {
  defineProperty: function defineProperty(target, propertyKey, attributes){
    anObject(target);
    try {
      $.setDesc(target, propertyKey, attributes);
      return true;
    } catch(e){
      return false;
    }
  }
});
},{"./$":114,"./$.an-object":72,"./$.export":90,"./$.fails":92}],210:[function(require,module,exports){
// 26.1.4 Reflect.deleteProperty(target, propertyKey)
var $export  = require('./$.export')
  , getDesc  = require('./$').getDesc
  , anObject = require('./$.an-object');

$export($export.S, 'Reflect', {
  deleteProperty: function deleteProperty(target, propertyKey){
    var desc = getDesc(anObject(target), propertyKey);
    return desc && !desc.configurable ? false : delete target[propertyKey];
  }
});
},{"./$":114,"./$.an-object":72,"./$.export":90}],211:[function(require,module,exports){
'use strict';
// 26.1.5 Reflect.enumerate(target)
var $export  = require('./$.export')
  , anObject = require('./$.an-object');
var Enumerate = function(iterated){
  this._t = anObject(iterated); // target
  this._i = 0;                  // next index
  var keys = this._k = []       // keys
    , key;
  for(key in iterated)keys.push(key);
};
require('./$.iter-create')(Enumerate, 'Object', function(){
  var that = this
    , keys = that._k
    , key;
  do {
    if(that._i >= keys.length)return {value: undefined, done: true};
  } while(!((key = keys[that._i++]) in that._t));
  return {value: key, done: false};
});

$export($export.S, 'Reflect', {
  enumerate: function enumerate(target){
    return new Enumerate(target);
  }
});
},{"./$.an-object":72,"./$.export":90,"./$.iter-create":109}],212:[function(require,module,exports){
// 26.1.7 Reflect.getOwnPropertyDescriptor(target, propertyKey)
var $        = require('./$')
  , $export  = require('./$.export')
  , anObject = require('./$.an-object');

$export($export.S, 'Reflect', {
  getOwnPropertyDescriptor: function getOwnPropertyDescriptor(target, propertyKey){
    return $.getDesc(anObject(target), propertyKey);
  }
});
},{"./$":114,"./$.an-object":72,"./$.export":90}],213:[function(require,module,exports){
// 26.1.8 Reflect.getPrototypeOf(target)
var $export  = require('./$.export')
  , getProto = require('./$').getProto
  , anObject = require('./$.an-object');

$export($export.S, 'Reflect', {
  getPrototypeOf: function getPrototypeOf(target){
    return getProto(anObject(target));
  }
});
},{"./$":114,"./$.an-object":72,"./$.export":90}],214:[function(require,module,exports){
// 26.1.6 Reflect.get(target, propertyKey [, receiver])
var $        = require('./$')
  , has      = require('./$.has')
  , $export  = require('./$.export')
  , isObject = require('./$.is-object')
  , anObject = require('./$.an-object');

function get(target, propertyKey/*, receiver*/){
  var receiver = arguments.length < 3 ? target : arguments[2]
    , desc, proto;
  if(anObject(target) === receiver)return target[propertyKey];
  if(desc = $.getDesc(target, propertyKey))return has(desc, 'value')
    ? desc.value
    : desc.get !== undefined
      ? desc.get.call(receiver)
      : undefined;
  if(isObject(proto = $.getProto(target)))return get(proto, propertyKey, receiver);
}

$export($export.S, 'Reflect', {get: get});
},{"./$":114,"./$.an-object":72,"./$.export":90,"./$.has":98,"./$.is-object":106}],215:[function(require,module,exports){
// 26.1.9 Reflect.has(target, propertyKey)
var $export = require('./$.export');

$export($export.S, 'Reflect', {
  has: function has(target, propertyKey){
    return propertyKey in target;
  }
});
},{"./$.export":90}],216:[function(require,module,exports){
// 26.1.10 Reflect.isExtensible(target)
var $export       = require('./$.export')
  , anObject      = require('./$.an-object')
  , $isExtensible = Object.isExtensible;

$export($export.S, 'Reflect', {
  isExtensible: function isExtensible(target){
    anObject(target);
    return $isExtensible ? $isExtensible(target) : true;
  }
});
},{"./$.an-object":72,"./$.export":90}],217:[function(require,module,exports){
// 26.1.11 Reflect.ownKeys(target)
var $export = require('./$.export');

$export($export.S, 'Reflect', {ownKeys: require('./$.own-keys')});
},{"./$.export":90,"./$.own-keys":124}],218:[function(require,module,exports){
// 26.1.12 Reflect.preventExtensions(target)
var $export            = require('./$.export')
  , anObject           = require('./$.an-object')
  , $preventExtensions = Object.preventExtensions;

$export($export.S, 'Reflect', {
  preventExtensions: function preventExtensions(target){
    anObject(target);
    try {
      if($preventExtensions)$preventExtensions(target);
      return true;
    } catch(e){
      return false;
    }
  }
});
},{"./$.an-object":72,"./$.export":90}],219:[function(require,module,exports){
// 26.1.14 Reflect.setPrototypeOf(target, proto)
var $export  = require('./$.export')
  , setProto = require('./$.set-proto');

if(setProto)$export($export.S, 'Reflect', {
  setPrototypeOf: function setPrototypeOf(target, proto){
    setProto.check(target, proto);
    try {
      setProto.set(target, proto);
      return true;
    } catch(e){
      return false;
    }
  }
});
},{"./$.export":90,"./$.set-proto":132}],220:[function(require,module,exports){
// 26.1.13 Reflect.set(target, propertyKey, V [, receiver])
var $          = require('./$')
  , has        = require('./$.has')
  , $export    = require('./$.export')
  , createDesc = require('./$.property-desc')
  , anObject   = require('./$.an-object')
  , isObject   = require('./$.is-object');

function set(target, propertyKey, V/*, receiver*/){
  var receiver = arguments.length < 4 ? target : arguments[3]
    , ownDesc  = $.getDesc(anObject(target), propertyKey)
    , existingDescriptor, proto;
  if(!ownDesc){
    if(isObject(proto = $.getProto(target))){
      return set(proto, propertyKey, V, receiver);
    }
    ownDesc = createDesc(0);
  }
  if(has(ownDesc, 'value')){
    if(ownDesc.writable === false || !isObject(receiver))return false;
    existingDescriptor = $.getDesc(receiver, propertyKey) || createDesc(0);
    existingDescriptor.value = V;
    $.setDesc(receiver, propertyKey, existingDescriptor);
    return true;
  }
  return ownDesc.set === undefined ? false : (ownDesc.set.call(receiver, V), true);
}

$export($export.S, 'Reflect', {set: set});
},{"./$":114,"./$.an-object":72,"./$.export":90,"./$.has":98,"./$.is-object":106,"./$.property-desc":127}],221:[function(require,module,exports){
var $        = require('./$')
  , global   = require('./$.global')
  , isRegExp = require('./$.is-regexp')
  , $flags   = require('./$.flags')
  , $RegExp  = global.RegExp
  , Base     = $RegExp
  , proto    = $RegExp.prototype
  , re1      = /a/g
  , re2      = /a/g
  // "new" creates a new object, old webkit buggy here
  , CORRECT_NEW = new $RegExp(re1) !== re1;

if(require('./$.descriptors') && (!CORRECT_NEW || require('./$.fails')(function(){
  re2[require('./$.wks')('match')] = false;
  // RegExp constructor can alter flags and IsRegExp works correct with @@match
  return $RegExp(re1) != re1 || $RegExp(re2) == re2 || $RegExp(re1, 'i') != '/a/i';
}))){
  $RegExp = function RegExp(p, f){
    var piRE = isRegExp(p)
      , fiU  = f === undefined;
    return !(this instanceof $RegExp) && piRE && p.constructor === $RegExp && fiU ? p
      : CORRECT_NEW
        ? new Base(piRE && !fiU ? p.source : p, f)
        : Base((piRE = p instanceof $RegExp) ? p.source : p, piRE && fiU ? $flags.call(p) : f);
  };
  $.each.call($.getNames(Base), function(key){
    key in $RegExp || $.setDesc($RegExp, key, {
      configurable: true,
      get: function(){ return Base[key]; },
      set: function(it){ Base[key] = it; }
    });
  });
  proto.constructor = $RegExp;
  $RegExp.prototype = proto;
  require('./$.redefine')(global, 'RegExp', $RegExp);
}

require('./$.set-species')('RegExp');
},{"./$":114,"./$.descriptors":87,"./$.fails":92,"./$.flags":94,"./$.global":97,"./$.is-regexp":107,"./$.redefine":129,"./$.set-species":133,"./$.wks":151}],222:[function(require,module,exports){
// 21.2.5.3 get RegExp.prototype.flags()
var $ = require('./$');
if(require('./$.descriptors') && /./g.flags != 'g')$.setDesc(RegExp.prototype, 'flags', {
  configurable: true,
  get: require('./$.flags')
});
},{"./$":114,"./$.descriptors":87,"./$.flags":94}],223:[function(require,module,exports){
// @@match logic
require('./$.fix-re-wks')('match', 1, function(defined, MATCH){
  // 21.1.3.11 String.prototype.match(regexp)
  return function match(regexp){
    'use strict';
    var O  = defined(this)
      , fn = regexp == undefined ? undefined : regexp[MATCH];
    return fn !== undefined ? fn.call(regexp, O) : new RegExp(regexp)[MATCH](String(O));
  };
});
},{"./$.fix-re-wks":93}],224:[function(require,module,exports){
// @@replace logic
require('./$.fix-re-wks')('replace', 2, function(defined, REPLACE, $replace){
  // 21.1.3.14 String.prototype.replace(searchValue, replaceValue)
  return function replace(searchValue, replaceValue){
    'use strict';
    var O  = defined(this)
      , fn = searchValue == undefined ? undefined : searchValue[REPLACE];
    return fn !== undefined
      ? fn.call(searchValue, O, replaceValue)
      : $replace.call(String(O), searchValue, replaceValue);
  };
});
},{"./$.fix-re-wks":93}],225:[function(require,module,exports){
// @@search logic
require('./$.fix-re-wks')('search', 1, function(defined, SEARCH){
  // 21.1.3.15 String.prototype.search(regexp)
  return function search(regexp){
    'use strict';
    var O  = defined(this)
      , fn = regexp == undefined ? undefined : regexp[SEARCH];
    return fn !== undefined ? fn.call(regexp, O) : new RegExp(regexp)[SEARCH](String(O));
  };
});
},{"./$.fix-re-wks":93}],226:[function(require,module,exports){
// @@split logic
require('./$.fix-re-wks')('split', 2, function(defined, SPLIT, $split){
  // 21.1.3.17 String.prototype.split(separator, limit)
  return function split(separator, limit){
    'use strict';
    var O  = defined(this)
      , fn = separator == undefined ? undefined : separator[SPLIT];
    return fn !== undefined
      ? fn.call(separator, O, limit)
      : $split.call(String(O), separator, limit);
  };
});
},{"./$.fix-re-wks":93}],227:[function(require,module,exports){
'use strict';
var strong = require('./$.collection-strong');

// 23.2 Set Objects
require('./$.collection')('Set', function(get){
  return function Set(){ return get(this, arguments.length > 0 ? arguments[0] : undefined); };
}, {
  // 23.2.3.1 Set.prototype.add(value)
  add: function add(value){
    return strong.def(this, value = value === 0 ? 0 : value, value);
  }
}, strong);
},{"./$.collection":83,"./$.collection-strong":80}],228:[function(require,module,exports){
'use strict';
var $export = require('./$.export')
  , $at     = require('./$.string-at')(false);
$export($export.P, 'String', {
  // 21.1.3.3 String.prototype.codePointAt(pos)
  codePointAt: function codePointAt(pos){
    return $at(this, pos);
  }
});
},{"./$.export":90,"./$.string-at":138}],229:[function(require,module,exports){
// 21.1.3.6 String.prototype.endsWith(searchString [, endPosition])
'use strict';
var $export   = require('./$.export')
  , toLength  = require('./$.to-length')
  , context   = require('./$.string-context')
  , ENDS_WITH = 'endsWith'
  , $endsWith = ''[ENDS_WITH];

$export($export.P + $export.F * require('./$.fails-is-regexp')(ENDS_WITH), 'String', {
  endsWith: function endsWith(searchString /*, endPosition = @length */){
    var that = context(this, searchString, ENDS_WITH)
      , $$   = arguments
      , endPosition = $$.length > 1 ? $$[1] : undefined
      , len    = toLength(that.length)
      , end    = endPosition === undefined ? len : Math.min(toLength(endPosition), len)
      , search = String(searchString);
    return $endsWith
      ? $endsWith.call(that, search, end)
      : that.slice(end - search.length, end) === search;
  }
});
},{"./$.export":90,"./$.fails-is-regexp":91,"./$.string-context":139,"./$.to-length":147}],230:[function(require,module,exports){
var $export        = require('./$.export')
  , toIndex        = require('./$.to-index')
  , fromCharCode   = String.fromCharCode
  , $fromCodePoint = String.fromCodePoint;

// length should be 1, old FF problem
$export($export.S + $export.F * (!!$fromCodePoint && $fromCodePoint.length != 1), 'String', {
  // 21.1.2.2 String.fromCodePoint(...codePoints)
  fromCodePoint: function fromCodePoint(x){ // eslint-disable-line no-unused-vars
    var res   = []
      , $$    = arguments
      , $$len = $$.length
      , i     = 0
      , code;
    while($$len > i){
      code = +$$[i++];
      if(toIndex(code, 0x10ffff) !== code)throw RangeError(code + ' is not a valid code point');
      res.push(code < 0x10000
        ? fromCharCode(code)
        : fromCharCode(((code -= 0x10000) >> 10) + 0xd800, code % 0x400 + 0xdc00)
      );
    } return res.join('');
  }
});
},{"./$.export":90,"./$.to-index":144}],231:[function(require,module,exports){
// 21.1.3.7 String.prototype.includes(searchString, position = 0)
'use strict';
var $export  = require('./$.export')
  , context  = require('./$.string-context')
  , INCLUDES = 'includes';

$export($export.P + $export.F * require('./$.fails-is-regexp')(INCLUDES), 'String', {
  includes: function includes(searchString /*, position = 0 */){
    return !!~context(this, searchString, INCLUDES)
      .indexOf(searchString, arguments.length > 1 ? arguments[1] : undefined);
  }
});
},{"./$.export":90,"./$.fails-is-regexp":91,"./$.string-context":139}],232:[function(require,module,exports){
arguments[4][66][0].apply(exports,arguments)
},{"./$.iter-define":110,"./$.string-at":138,"dup":66}],233:[function(require,module,exports){
var $export   = require('./$.export')
  , toIObject = require('./$.to-iobject')
  , toLength  = require('./$.to-length');

$export($export.S, 'String', {
  // 21.1.2.4 String.raw(callSite, ...substitutions)
  raw: function raw(callSite){
    var tpl   = toIObject(callSite.raw)
      , len   = toLength(tpl.length)
      , $$    = arguments
      , $$len = $$.length
      , res   = []
      , i     = 0;
    while(len > i){
      res.push(String(tpl[i++]));
      if(i < $$len)res.push(String($$[i]));
    } return res.join('');
  }
});
},{"./$.export":90,"./$.to-iobject":146,"./$.to-length":147}],234:[function(require,module,exports){
var $export = require('./$.export');

$export($export.P, 'String', {
  // 21.1.3.13 String.prototype.repeat(count)
  repeat: require('./$.string-repeat')
});
},{"./$.export":90,"./$.string-repeat":141}],235:[function(require,module,exports){
// 21.1.3.18 String.prototype.startsWith(searchString [, position ])
'use strict';
var $export     = require('./$.export')
  , toLength    = require('./$.to-length')
  , context     = require('./$.string-context')
  , STARTS_WITH = 'startsWith'
  , $startsWith = ''[STARTS_WITH];

$export($export.P + $export.F * require('./$.fails-is-regexp')(STARTS_WITH), 'String', {
  startsWith: function startsWith(searchString /*, position = 0 */){
    var that   = context(this, searchString, STARTS_WITH)
      , $$     = arguments
      , index  = toLength(Math.min($$.length > 1 ? $$[1] : undefined, that.length))
      , search = String(searchString);
    return $startsWith
      ? $startsWith.call(that, search, index)
      : that.slice(index, index + search.length) === search;
  }
});
},{"./$.export":90,"./$.fails-is-regexp":91,"./$.string-context":139,"./$.to-length":147}],236:[function(require,module,exports){
'use strict';
// 21.1.3.25 String.prototype.trim()
require('./$.string-trim')('trim', function($trim){
  return function trim(){
    return $trim(this, 3);
  };
});
},{"./$.string-trim":142}],237:[function(require,module,exports){
arguments[4][67][0].apply(exports,arguments)
},{"./$":114,"./$.an-object":72,"./$.descriptors":87,"./$.enum-keys":89,"./$.export":90,"./$.fails":92,"./$.get-names":96,"./$.global":97,"./$.has":98,"./$.is-array":104,"./$.keyof":115,"./$.library":116,"./$.property-desc":127,"./$.redefine":129,"./$.set-to-string-tag":134,"./$.shared":135,"./$.to-iobject":146,"./$.uid":150,"./$.wks":151,"dup":67}],238:[function(require,module,exports){
'use strict';
var $            = require('./$')
  , redefine     = require('./$.redefine')
  , weak         = require('./$.collection-weak')
  , isObject     = require('./$.is-object')
  , has          = require('./$.has')
  , frozenStore  = weak.frozenStore
  , WEAK         = weak.WEAK
  , isExtensible = Object.isExtensible || isObject
  , tmp          = {};

// 23.3 WeakMap Objects
var $WeakMap = require('./$.collection')('WeakMap', function(get){
  return function WeakMap(){ return get(this, arguments.length > 0 ? arguments[0] : undefined); };
}, {
  // 23.3.3.3 WeakMap.prototype.get(key)
  get: function get(key){
    if(isObject(key)){
      if(!isExtensible(key))return frozenStore(this).get(key);
      if(has(key, WEAK))return key[WEAK][this._i];
    }
  },
  // 23.3.3.5 WeakMap.prototype.set(key, value)
  set: function set(key, value){
    return weak.def(this, key, value);
  }
}, weak, true, true);

// IE11 WeakMap frozen keys fix
if(new $WeakMap().set((Object.freeze || Object)(tmp), 7).get(tmp) != 7){
  $.each.call(['delete', 'has', 'get', 'set'], function(key){
    var proto  = $WeakMap.prototype
      , method = proto[key];
    redefine(proto, key, function(a, b){
      // store frozen objects on leaky map
      if(isObject(a) && !isExtensible(a)){
        var result = frozenStore(this)[key](a, b);
        return key == 'set' ? this : result;
      // store all the rest on native weakmap
      } return method.call(this, a, b);
    });
  });
}
},{"./$":114,"./$.collection":83,"./$.collection-weak":82,"./$.has":98,"./$.is-object":106,"./$.redefine":129}],239:[function(require,module,exports){
'use strict';
var weak = require('./$.collection-weak');

// 23.4 WeakSet Objects
require('./$.collection')('WeakSet', function(get){
  return function WeakSet(){ return get(this, arguments.length > 0 ? arguments[0] : undefined); };
}, {
  // 23.4.3.1 WeakSet.prototype.add(value)
  add: function add(value){
    return weak.def(this, value, true);
  }
}, weak, false, true);
},{"./$.collection":83,"./$.collection-weak":82}],240:[function(require,module,exports){
'use strict';
var $export   = require('./$.export')
  , $includes = require('./$.array-includes')(true);

$export($export.P, 'Array', {
  // https://github.com/domenic/Array.prototype.includes
  includes: function includes(el /*, fromIndex = 0 */){
    return $includes(this, el, arguments.length > 1 ? arguments[1] : undefined);
  }
});

require('./$.add-to-unscopables')('includes');
},{"./$.add-to-unscopables":71,"./$.array-includes":75,"./$.export":90}],241:[function(require,module,exports){
arguments[4][68][0].apply(exports,arguments)
},{"./$.collection-to-json":81,"./$.export":90,"dup":68}],242:[function(require,module,exports){
// http://goo.gl/XkBrjD
var $export  = require('./$.export')
  , $entries = require('./$.object-to-array')(true);

$export($export.S, 'Object', {
  entries: function entries(it){
    return $entries(it);
  }
});
},{"./$.export":90,"./$.object-to-array":123}],243:[function(require,module,exports){
// https://gist.github.com/WebReflection/9353781
var $          = require('./$')
  , $export    = require('./$.export')
  , ownKeys    = require('./$.own-keys')
  , toIObject  = require('./$.to-iobject')
  , createDesc = require('./$.property-desc');

$export($export.S, 'Object', {
  getOwnPropertyDescriptors: function getOwnPropertyDescriptors(object){
    var O       = toIObject(object)
      , setDesc = $.setDesc
      , getDesc = $.getDesc
      , keys    = ownKeys(O)
      , result  = {}
      , i       = 0
      , key, D;
    while(keys.length > i){
      D = getDesc(O, key = keys[i++]);
      if(key in result)setDesc(result, key, createDesc(0, D));
      else result[key] = D;
    } return result;
  }
});
},{"./$":114,"./$.export":90,"./$.own-keys":124,"./$.property-desc":127,"./$.to-iobject":146}],244:[function(require,module,exports){
// http://goo.gl/XkBrjD
var $export = require('./$.export')
  , $values = require('./$.object-to-array')(false);

$export($export.S, 'Object', {
  values: function values(it){
    return $values(it);
  }
});
},{"./$.export":90,"./$.object-to-array":123}],245:[function(require,module,exports){
// https://github.com/benjamingr/RexExp.escape
var $export = require('./$.export')
  , $re     = require('./$.replacer')(/[\\^$*+?.()|[\]{}]/g, '\\$&');

$export($export.S, 'RegExp', {escape: function escape(it){ return $re(it); }});

},{"./$.export":90,"./$.replacer":130}],246:[function(require,module,exports){
// https://github.com/DavidBruant/Map-Set.prototype.toJSON
var $export  = require('./$.export');

$export($export.P, 'Set', {toJSON: require('./$.collection-to-json')('Set')});
},{"./$.collection-to-json":81,"./$.export":90}],247:[function(require,module,exports){
'use strict';
// https://github.com/mathiasbynens/String.prototype.at
var $export = require('./$.export')
  , $at     = require('./$.string-at')(true);

$export($export.P, 'String', {
  at: function at(pos){
    return $at(this, pos);
  }
});
},{"./$.export":90,"./$.string-at":138}],248:[function(require,module,exports){
'use strict';
var $export = require('./$.export')
  , $pad    = require('./$.string-pad');

$export($export.P, 'String', {
  padLeft: function padLeft(maxLength /*, fillString = ' ' */){
    return $pad(this, maxLength, arguments.length > 1 ? arguments[1] : undefined, true);
  }
});
},{"./$.export":90,"./$.string-pad":140}],249:[function(require,module,exports){
'use strict';
var $export = require('./$.export')
  , $pad    = require('./$.string-pad');

$export($export.P, 'String', {
  padRight: function padRight(maxLength /*, fillString = ' ' */){
    return $pad(this, maxLength, arguments.length > 1 ? arguments[1] : undefined, false);
  }
});
},{"./$.export":90,"./$.string-pad":140}],250:[function(require,module,exports){
'use strict';
// https://github.com/sebmarkbage/ecmascript-string-left-right-trim
require('./$.string-trim')('trimLeft', function($trim){
  return function trimLeft(){
    return $trim(this, 1);
  };
});
},{"./$.string-trim":142}],251:[function(require,module,exports){
'use strict';
// https://github.com/sebmarkbage/ecmascript-string-left-right-trim
require('./$.string-trim')('trimRight', function($trim){
  return function trimRight(){
    return $trim(this, 2);
  };
});
},{"./$.string-trim":142}],252:[function(require,module,exports){
// JavaScript 1.6 / Strawman array statics shim
var $       = require('./$')
  , $export = require('./$.export')
  , $ctx    = require('./$.ctx')
  , $Array  = require('./$.core').Array || Array
  , statics = {};
var setStatics = function(keys, length){
  $.each.call(keys.split(','), function(key){
    if(length == undefined && key in $Array)statics[key] = $Array[key];
    else if(key in [])statics[key] = $ctx(Function.call, [][key], length);
  });
};
setStatics('pop,reverse,shift,keys,values,entries', 1);
setStatics('indexOf,every,some,forEach,map,filter,find,findIndex,includes', 3);
setStatics('join,slice,concat,push,splice,unshift,sort,lastIndexOf,' +
           'reduce,reduceRight,copyWithin,fill');
$export($export.S, 'Array', statics);
},{"./$":114,"./$.core":84,"./$.ctx":85,"./$.export":90}],253:[function(require,module,exports){
require('./es6.array.iterator');
var global      = require('./$.global')
  , hide        = require('./$.hide')
  , Iterators   = require('./$.iterators')
  , ITERATOR    = require('./$.wks')('iterator')
  , NL          = global.NodeList
  , HTC         = global.HTMLCollection
  , NLProto     = NL && NL.prototype
  , HTCProto    = HTC && HTC.prototype
  , ArrayValues = Iterators.NodeList = Iterators.HTMLCollection = Iterators.Array;
if(NLProto && !NLProto[ITERATOR])hide(NLProto, ITERATOR, ArrayValues);
if(HTCProto && !HTCProto[ITERATOR])hide(HTCProto, ITERATOR, ArrayValues);
},{"./$.global":97,"./$.hide":99,"./$.iterators":113,"./$.wks":151,"./es6.array.iterator":159}],254:[function(require,module,exports){
var $export = require('./$.export')
  , $task   = require('./$.task');
$export($export.G + $export.B, {
  setImmediate:   $task.set,
  clearImmediate: $task.clear
});
},{"./$.export":90,"./$.task":143}],255:[function(require,module,exports){
// ie9- setTimeout & setInterval additional parameters fix
var global     = require('./$.global')
  , $export    = require('./$.export')
  , invoke     = require('./$.invoke')
  , partial    = require('./$.partial')
  , navigator  = global.navigator
  , MSIE       = !!navigator && /MSIE .\./.test(navigator.userAgent); // <- dirty ie9- check
var wrap = function(set){
  return MSIE ? function(fn, time /*, ...args */){
    return set(invoke(
      partial,
      [].slice.call(arguments, 2),
      typeof fn == 'function' ? fn : Function(fn)
    ), time);
  } : set;
};
$export($export.G + $export.B + $export.F * MSIE, {
  setTimeout:  wrap(global.setTimeout),
  setInterval: wrap(global.setInterval)
});
},{"./$.export":90,"./$.global":97,"./$.invoke":101,"./$.partial":125}],256:[function(require,module,exports){
require('./modules/es5');
require('./modules/es6.symbol');
require('./modules/es6.object.assign');
require('./modules/es6.object.is');
require('./modules/es6.object.set-prototype-of');
require('./modules/es6.object.to-string');
require('./modules/es6.object.freeze');
require('./modules/es6.object.seal');
require('./modules/es6.object.prevent-extensions');
require('./modules/es6.object.is-frozen');
require('./modules/es6.object.is-sealed');
require('./modules/es6.object.is-extensible');
require('./modules/es6.object.get-own-property-descriptor');
require('./modules/es6.object.get-prototype-of');
require('./modules/es6.object.keys');
require('./modules/es6.object.get-own-property-names');
require('./modules/es6.function.name');
require('./modules/es6.function.has-instance');
require('./modules/es6.number.constructor');
require('./modules/es6.number.epsilon');
require('./modules/es6.number.is-finite');
require('./modules/es6.number.is-integer');
require('./modules/es6.number.is-nan');
require('./modules/es6.number.is-safe-integer');
require('./modules/es6.number.max-safe-integer');
require('./modules/es6.number.min-safe-integer');
require('./modules/es6.number.parse-float');
require('./modules/es6.number.parse-int');
require('./modules/es6.math.acosh');
require('./modules/es6.math.asinh');
require('./modules/es6.math.atanh');
require('./modules/es6.math.cbrt');
require('./modules/es6.math.clz32');
require('./modules/es6.math.cosh');
require('./modules/es6.math.expm1');
require('./modules/es6.math.fround');
require('./modules/es6.math.hypot');
require('./modules/es6.math.imul');
require('./modules/es6.math.log10');
require('./modules/es6.math.log1p');
require('./modules/es6.math.log2');
require('./modules/es6.math.sign');
require('./modules/es6.math.sinh');
require('./modules/es6.math.tanh');
require('./modules/es6.math.trunc');
require('./modules/es6.string.from-code-point');
require('./modules/es6.string.raw');
require('./modules/es6.string.trim');
require('./modules/es6.string.iterator');
require('./modules/es6.string.code-point-at');
require('./modules/es6.string.ends-with');
require('./modules/es6.string.includes');
require('./modules/es6.string.repeat');
require('./modules/es6.string.starts-with');
require('./modules/es6.array.from');
require('./modules/es6.array.of');
require('./modules/es6.array.iterator');
require('./modules/es6.array.species');
require('./modules/es6.array.copy-within');
require('./modules/es6.array.fill');
require('./modules/es6.array.find');
require('./modules/es6.array.find-index');
require('./modules/es6.regexp.constructor');
require('./modules/es6.regexp.flags');
require('./modules/es6.regexp.match');
require('./modules/es6.regexp.replace');
require('./modules/es6.regexp.search');
require('./modules/es6.regexp.split');
require('./modules/es6.promise');
require('./modules/es6.map');
require('./modules/es6.set');
require('./modules/es6.weak-map');
require('./modules/es6.weak-set');
require('./modules/es6.reflect.apply');
require('./modules/es6.reflect.construct');
require('./modules/es6.reflect.define-property');
require('./modules/es6.reflect.delete-property');
require('./modules/es6.reflect.enumerate');
require('./modules/es6.reflect.get');
require('./modules/es6.reflect.get-own-property-descriptor');
require('./modules/es6.reflect.get-prototype-of');
require('./modules/es6.reflect.has');
require('./modules/es6.reflect.is-extensible');
require('./modules/es6.reflect.own-keys');
require('./modules/es6.reflect.prevent-extensions');
require('./modules/es6.reflect.set');
require('./modules/es6.reflect.set-prototype-of');
require('./modules/es7.array.includes');
require('./modules/es7.string.at');
require('./modules/es7.string.pad-left');
require('./modules/es7.string.pad-right');
require('./modules/es7.string.trim-left');
require('./modules/es7.string.trim-right');
require('./modules/es7.regexp.escape');
require('./modules/es7.object.get-own-property-descriptors');
require('./modules/es7.object.values');
require('./modules/es7.object.entries');
require('./modules/es7.map.to-json');
require('./modules/es7.set.to-json');
require('./modules/js.array.statics');
require('./modules/web.timers');
require('./modules/web.immediate');
require('./modules/web.dom.iterable');
module.exports = require('./modules/$.core');
},{"./modules/$.core":84,"./modules/es5":153,"./modules/es6.array.copy-within":154,"./modules/es6.array.fill":155,"./modules/es6.array.find":157,"./modules/es6.array.find-index":156,"./modules/es6.array.from":158,"./modules/es6.array.iterator":159,"./modules/es6.array.of":160,"./modules/es6.array.species":161,"./modules/es6.function.has-instance":162,"./modules/es6.function.name":163,"./modules/es6.map":164,"./modules/es6.math.acosh":165,"./modules/es6.math.asinh":166,"./modules/es6.math.atanh":167,"./modules/es6.math.cbrt":168,"./modules/es6.math.clz32":169,"./modules/es6.math.cosh":170,"./modules/es6.math.expm1":171,"./modules/es6.math.fround":172,"./modules/es6.math.hypot":173,"./modules/es6.math.imul":174,"./modules/es6.math.log10":175,"./modules/es6.math.log1p":176,"./modules/es6.math.log2":177,"./modules/es6.math.sign":178,"./modules/es6.math.sinh":179,"./modules/es6.math.tanh":180,"./modules/es6.math.trunc":181,"./modules/es6.number.constructor":182,"./modules/es6.number.epsilon":183,"./modules/es6.number.is-finite":184,"./modules/es6.number.is-integer":185,"./modules/es6.number.is-nan":186,"./modules/es6.number.is-safe-integer":187,"./modules/es6.number.max-safe-integer":188,"./modules/es6.number.min-safe-integer":189,"./modules/es6.number.parse-float":190,"./modules/es6.number.parse-int":191,"./modules/es6.object.assign":192,"./modules/es6.object.freeze":193,"./modules/es6.object.get-own-property-descriptor":194,"./modules/es6.object.get-own-property-names":195,"./modules/es6.object.get-prototype-of":196,"./modules/es6.object.is":200,"./modules/es6.object.is-extensible":197,"./modules/es6.object.is-frozen":198,"./modules/es6.object.is-sealed":199,"./modules/es6.object.keys":201,"./modules/es6.object.prevent-extensions":202,"./modules/es6.object.seal":203,"./modules/es6.object.set-prototype-of":204,"./modules/es6.object.to-string":205,"./modules/es6.promise":206,"./modules/es6.reflect.apply":207,"./modules/es6.reflect.construct":208,"./modules/es6.reflect.define-property":209,"./modules/es6.reflect.delete-property":210,"./modules/es6.reflect.enumerate":211,"./modules/es6.reflect.get":214,"./modules/es6.reflect.get-own-property-descriptor":212,"./modules/es6.reflect.get-prototype-of":213,"./modules/es6.reflect.has":215,"./modules/es6.reflect.is-extensible":216,"./modules/es6.reflect.own-keys":217,"./modules/es6.reflect.prevent-extensions":218,"./modules/es6.reflect.set":220,"./modules/es6.reflect.set-prototype-of":219,"./modules/es6.regexp.constructor":221,"./modules/es6.regexp.flags":222,"./modules/es6.regexp.match":223,"./modules/es6.regexp.replace":224,"./modules/es6.regexp.search":225,"./modules/es6.regexp.split":226,"./modules/es6.set":227,"./modules/es6.string.code-point-at":228,"./modules/es6.string.ends-with":229,"./modules/es6.string.from-code-point":230,"./modules/es6.string.includes":231,"./modules/es6.string.iterator":232,"./modules/es6.string.raw":233,"./modules/es6.string.repeat":234,"./modules/es6.string.starts-with":235,"./modules/es6.string.trim":236,"./modules/es6.symbol":237,"./modules/es6.weak-map":238,"./modules/es6.weak-set":239,"./modules/es7.array.includes":240,"./modules/es7.map.to-json":241,"./modules/es7.object.entries":242,"./modules/es7.object.get-own-property-descriptors":243,"./modules/es7.object.values":244,"./modules/es7.regexp.escape":245,"./modules/es7.set.to-json":246,"./modules/es7.string.at":247,"./modules/es7.string.pad-left":248,"./modules/es7.string.pad-right":249,"./modules/es7.string.trim-left":250,"./modules/es7.string.trim-right":251,"./modules/js.array.statics":252,"./modules/web.dom.iterable":253,"./modules/web.immediate":254,"./modules/web.timers":255}],257:[function(require,module,exports){
// shim for using process in browser

var process = module.exports = {};
var queue = [];
var draining = false;
var currentQueue;
var queueIndex = -1;

function cleanUpNextTick() {
    draining = false;
    if (currentQueue.length) {
        queue = currentQueue.concat(queue);
    } else {
        queueIndex = -1;
    }
    if (queue.length) {
        drainQueue();
    }
}

function drainQueue() {
    if (draining) {
        return;
    }
    var timeout = setTimeout(cleanUpNextTick);
    draining = true;

    var len = queue.length;
    while(len) {
        currentQueue = queue;
        queue = [];
        while (++queueIndex < len) {
            if (currentQueue) {
                currentQueue[queueIndex].run();
            }
        }
        queueIndex = -1;
        len = queue.length;
    }
    currentQueue = null;
    draining = false;
    clearTimeout(timeout);
}

process.nextTick = function (fun) {
    var args = new Array(arguments.length - 1);
    if (arguments.length > 1) {
        for (var i = 1; i < arguments.length; i++) {
            args[i - 1] = arguments[i];
        }
    }
    queue.push(new Item(fun, args));
    if (queue.length === 1 && !draining) {
        setTimeout(drainQueue, 0);
    }
};

// v8 likes predictible objects
function Item(fun, array) {
    this.fun = fun;
    this.array = array;
}
Item.prototype.run = function () {
    this.fun.apply(null, this.array);
};
process.title = 'browser';
process.browser = true;
process.env = {};
process.argv = [];
process.version = ''; // empty string to avoid regexp issues
process.versions = {};

function noop() {}

process.on = noop;
process.addListener = noop;
process.once = noop;
process.off = noop;
process.removeListener = noop;
process.removeAllListeners = noop;
process.emit = noop;

process.binding = function (name) {
    throw new Error('process.binding is not supported');
};

process.cwd = function () { return '/' };
process.chdir = function (dir) {
    throw new Error('process.chdir is not supported');
};
process.umask = function() { return 0; };

},{}],258:[function(require,module,exports){
(function (process,global){
/**
 * Copyright (c) 2014, Facebook, Inc.
 * All rights reserved.
 *
 * This source code is licensed under the BSD-style license found in the
 * https://raw.github.com/facebook/regenerator/master/LICENSE file. An
 * additional grant of patent rights can be found in the PATENTS file in
 * the same directory.
 */

!(function(global) {
  "use strict";

  var hasOwn = Object.prototype.hasOwnProperty;
  var undefined; // More compressible than void 0.
  var iteratorSymbol =
    typeof Symbol === "function" && Symbol.iterator || "@@iterator";

  var inModule = typeof module === "object";
  var runtime = global.regeneratorRuntime;
  if (runtime) {
    if (inModule) {
      // If regeneratorRuntime is defined globally and we're in a module,
      // make the exports object identical to regeneratorRuntime.
      module.exports = runtime;
    }
    // Don't bother evaluating the rest of this file if the runtime was
    // already defined globally.
    return;
  }

  // Define the runtime globally (as expected by generated code) as either
  // module.exports (if we're in a module) or a new, empty object.
  runtime = global.regeneratorRuntime = inModule ? module.exports : {};

  function wrap(innerFn, outerFn, self, tryLocsList) {
    // If outerFn provided, then outerFn.prototype instanceof Generator.
    var generator = Object.create((outerFn || Generator).prototype);
    var context = new Context(tryLocsList || []);

    // The ._invoke method unifies the implementations of the .next,
    // .throw, and .return methods.
    generator._invoke = makeInvokeMethod(innerFn, self, context);

    return generator;
  }
  runtime.wrap = wrap;

  // Try/catch helper to minimize deoptimizations. Returns a completion
  // record like context.tryEntries[i].completion. This interface could
  // have been (and was previously) designed to take a closure to be
  // invoked without arguments, but in all the cases we care about we
  // already have an existing method we want to call, so there's no need
  // to create a new function object. We can even get away with assuming
  // the method takes exactly one argument, since that happens to be true
  // in every case, so we don't have to touch the arguments object. The
  // only additional allocation required is the completion record, which
  // has a stable shape and so hopefully should be cheap to allocate.
  function tryCatch(fn, obj, arg) {
    try {
      return { type: "normal", arg: fn.call(obj, arg) };
    } catch (err) {
      return { type: "throw", arg: err };
    }
  }

  var GenStateSuspendedStart = "suspendedStart";
  var GenStateSuspendedYield = "suspendedYield";
  var GenStateExecuting = "executing";
  var GenStateCompleted = "completed";

  // Returning this object from the innerFn has the same effect as
  // breaking out of the dispatch switch statement.
  var ContinueSentinel = {};

  // Dummy constructor functions that we use as the .constructor and
  // .constructor.prototype properties for functions that return Generator
  // objects. For full spec compliance, you may wish to configure your
  // minifier not to mangle the names of these two functions.
  function Generator() {}
  function GeneratorFunction() {}
  function GeneratorFunctionPrototype() {}

  var Gp = GeneratorFunctionPrototype.prototype = Generator.prototype;
  GeneratorFunction.prototype = Gp.constructor = GeneratorFunctionPrototype;
  GeneratorFunctionPrototype.constructor = GeneratorFunction;
  GeneratorFunction.displayName = "GeneratorFunction";

  // Helper for defining the .next, .throw, and .return methods of the
  // Iterator interface in terms of a single ._invoke method.
  function defineIteratorMethods(prototype) {
    ["next", "throw", "return"].forEach(function(method) {
      prototype[method] = function(arg) {
        return this._invoke(method, arg);
      };
    });
  }

  runtime.isGeneratorFunction = function(genFun) {
    var ctor = typeof genFun === "function" && genFun.constructor;
    return ctor
      ? ctor === GeneratorFunction ||
        // For the native GeneratorFunction constructor, the best we can
        // do is to check its .name property.
        (ctor.displayName || ctor.name) === "GeneratorFunction"
      : false;
  };

  runtime.mark = function(genFun) {
    if (Object.setPrototypeOf) {
      Object.setPrototypeOf(genFun, GeneratorFunctionPrototype);
    } else {
      genFun.__proto__ = GeneratorFunctionPrototype;
    }
    genFun.prototype = Object.create(Gp);
    return genFun;
  };

  // Within the body of any async function, `await x` is transformed to
  // `yield regeneratorRuntime.awrap(x)`, so that the runtime can test
  // `value instanceof AwaitArgument` to determine if the yielded value is
  // meant to be awaited. Some may consider the name of this method too
  // cutesy, but they are curmudgeons.
  runtime.awrap = function(arg) {
    return new AwaitArgument(arg);
  };

  function AwaitArgument(arg) {
    this.arg = arg;
  }

  function AsyncIterator(generator) {
    // This invoke function is written in a style that assumes some
    // calling function (or Promise) will handle exceptions.
    function invoke(method, arg) {
      var result = generator[method](arg);
      var value = result.value;
      return value instanceof AwaitArgument
        ? Promise.resolve(value.arg).then(invokeNext, invokeThrow)
        : Promise.resolve(value).then(function(unwrapped) {
            // When a yielded Promise is resolved, its final value becomes
            // the .value of the Promise<{value,done}> result for the
            // current iteration. If the Promise is rejected, however, the
            // result for this iteration will be rejected with the same
            // reason. Note that rejections of yielded Promises are not
            // thrown back into the generator function, as is the case
            // when an awaited Promise is rejected. This difference in
            // behavior between yield and await is important, because it
            // allows the consumer to decide what to do with the yielded
            // rejection (swallow it and continue, manually .throw it back
            // into the generator, abandon iteration, whatever). With
            // await, by contrast, there is no opportunity to examine the
            // rejection reason outside the generator function, so the
            // only option is to throw it from the await expression, and
            // let the generator function handle the exception.
            result.value = unwrapped;
            return result;
          });
    }

    if (typeof process === "object" && process.domain) {
      invoke = process.domain.bind(invoke);
    }

    var invokeNext = invoke.bind(generator, "next");
    var invokeThrow = invoke.bind(generator, "throw");
    var invokeReturn = invoke.bind(generator, "return");
    var previousPromise;

    function enqueue(method, arg) {
      function callInvokeWithMethodAndArg() {
        return invoke(method, arg);
      }

      return previousPromise =
        // If enqueue has been called before, then we want to wait until
        // all previous Promises have been resolved before calling invoke,
        // so that results are always delivered in the correct order. If
        // enqueue has not been called before, then it is important to
        // call invoke immediately, without waiting on a callback to fire,
        // so that the async generator function has the opportunity to do
        // any necessary setup in a predictable way. This predictability
        // is why the Promise constructor synchronously invokes its
        // executor callback, and why async functions synchronously
        // execute code before the first await. Since we implement simple
        // async functions in terms of async generators, it is especially
        // important to get this right, even though it requires care.
        previousPromise ? previousPromise.then(
          callInvokeWithMethodAndArg,
          // Avoid propagating failures to Promises returned by later
          // invocations of the iterator.
          callInvokeWithMethodAndArg
        ) : new Promise(function (resolve) {
          resolve(callInvokeWithMethodAndArg());
        });
    }

    // Define the unified helper method that is used to implement .next,
    // .throw, and .return (see defineIteratorMethods).
    this._invoke = enqueue;
  }

  defineIteratorMethods(AsyncIterator.prototype);

  // Note that simple async functions are implemented on top of
  // AsyncIterator objects; they just return a Promise for the value of
  // the final result produced by the iterator.
  runtime.async = function(innerFn, outerFn, self, tryLocsList) {
    var iter = new AsyncIterator(
      wrap(innerFn, outerFn, self, tryLocsList)
    );

    return runtime.isGeneratorFunction(outerFn)
      ? iter // If outerFn is a generator, return the full iterator.
      : iter.next().then(function(result) {
          return result.done ? result.value : iter.next();
        });
  };

  function makeInvokeMethod(innerFn, self, context) {
    var state = GenStateSuspendedStart;

    return function invoke(method, arg) {
      if (state === GenStateExecuting) {
        throw new Error("Generator is already running");
      }

      if (state === GenStateCompleted) {
        if (method === "throw") {
          throw arg;
        }

        // Be forgiving, per 25.3.3.3.3 of the spec:
        // https://people.mozilla.org/~jorendorff/es6-draft.html#sec-generatorresume
        return doneResult();
      }

      while (true) {
        var delegate = context.delegate;
        if (delegate) {
          if (method === "return" ||
              (method === "throw" && delegate.iterator[method] === undefined)) {
            // A return or throw (when the delegate iterator has no throw
            // method) always terminates the yield* loop.
            context.delegate = null;

            // If the delegate iterator has a return method, give it a
            // chance to clean up.
            var returnMethod = delegate.iterator["return"];
            if (returnMethod) {
              var record = tryCatch(returnMethod, delegate.iterator, arg);
              if (record.type === "throw") {
                // If the return method threw an exception, let that
                // exception prevail over the original return or throw.
                method = "throw";
                arg = record.arg;
                continue;
              }
            }

            if (method === "return") {
              // Continue with the outer return, now that the delegate
              // iterator has been terminated.
              continue;
            }
          }

          var record = tryCatch(
            delegate.iterator[method],
            delegate.iterator,
            arg
          );

          if (record.type === "throw") {
            context.delegate = null;

            // Like returning generator.throw(uncaught), but without the
            // overhead of an extra function call.
            method = "throw";
            arg = record.arg;
            continue;
          }

          // Delegate generator ran and handled its own exceptions so
          // regardless of what the method was, we continue as if it is
          // "next" with an undefined arg.
          method = "next";
          arg = undefined;

          var info = record.arg;
          if (info.done) {
            context[delegate.resultName] = info.value;
            context.next = delegate.nextLoc;
          } else {
            state = GenStateSuspendedYield;
            return info;
          }

          context.delegate = null;
        }

        if (method === "next") {
          if (state === GenStateSuspendedYield) {
            context.sent = arg;
          } else {
            context.sent = undefined;
          }

        } else if (method === "throw") {
          if (state === GenStateSuspendedStart) {
            state = GenStateCompleted;
            throw arg;
          }

          if (context.dispatchException(arg)) {
            // If the dispatched exception was caught by a catch block,
            // then let that catch block handle the exception normally.
            method = "next";
            arg = undefined;
          }

        } else if (method === "return") {
          context.abrupt("return", arg);
        }

        state = GenStateExecuting;

        var record = tryCatch(innerFn, self, context);
        if (record.type === "normal") {
          // If an exception is thrown from innerFn, we leave state ===
          // GenStateExecuting and loop back for another invocation.
          state = context.done
            ? GenStateCompleted
            : GenStateSuspendedYield;

          var info = {
            value: record.arg,
            done: context.done
          };

          if (record.arg === ContinueSentinel) {
            if (context.delegate && method === "next") {
              // Deliberately forget the last sent value so that we don't
              // accidentally pass it on to the delegate.
              arg = undefined;
            }
          } else {
            return info;
          }

        } else if (record.type === "throw") {
          state = GenStateCompleted;
          // Dispatch the exception by looping back around to the
          // context.dispatchException(arg) call above.
          method = "throw";
          arg = record.arg;
        }
      }
    };
  }

  // Define Generator.prototype.{next,throw,return} in terms of the
  // unified ._invoke helper method.
  defineIteratorMethods(Gp);

  Gp[iteratorSymbol] = function() {
    return this;
  };

  Gp.toString = function() {
    return "[object Generator]";
  };

  function pushTryEntry(locs) {
    var entry = { tryLoc: locs[0] };

    if (1 in locs) {
      entry.catchLoc = locs[1];
    }

    if (2 in locs) {
      entry.finallyLoc = locs[2];
      entry.afterLoc = locs[3];
    }

    this.tryEntries.push(entry);
  }

  function resetTryEntry(entry) {
    var record = entry.completion || {};
    record.type = "normal";
    delete record.arg;
    entry.completion = record;
  }

  function Context(tryLocsList) {
    // The root entry object (effectively a try statement without a catch
    // or a finally block) gives us a place to store values thrown from
    // locations where there is no enclosing try statement.
    this.tryEntries = [{ tryLoc: "root" }];
    tryLocsList.forEach(pushTryEntry, this);
    this.reset(true);
  }

  runtime.keys = function(object) {
    var keys = [];
    for (var key in object) {
      keys.push(key);
    }
    keys.reverse();

    // Rather than returning an object with a next method, we keep
    // things simple and return the next function itself.
    return function next() {
      while (keys.length) {
        var key = keys.pop();
        if (key in object) {
          next.value = key;
          next.done = false;
          return next;
        }
      }

      // To avoid creating an additional object, we just hang the .value
      // and .done properties off the next function object itself. This
      // also ensures that the minifier will not anonymize the function.
      next.done = true;
      return next;
    };
  };

  function values(iterable) {
    if (iterable) {
      var iteratorMethod = iterable[iteratorSymbol];
      if (iteratorMethod) {
        return iteratorMethod.call(iterable);
      }

      if (typeof iterable.next === "function") {
        return iterable;
      }

      if (!isNaN(iterable.length)) {
        var i = -1, next = function next() {
          while (++i < iterable.length) {
            if (hasOwn.call(iterable, i)) {
              next.value = iterable[i];
              next.done = false;
              return next;
            }
          }

          next.value = undefined;
          next.done = true;

          return next;
        };

        return next.next = next;
      }
    }

    // Return an iterator with no values.
    return { next: doneResult };
  }
  runtime.values = values;

  function doneResult() {
    return { value: undefined, done: true };
  }

  Context.prototype = {
    constructor: Context,

    reset: function(skipTempReset) {
      this.prev = 0;
      this.next = 0;
      this.sent = undefined;
      this.done = false;
      this.delegate = null;

      this.tryEntries.forEach(resetTryEntry);

      if (!skipTempReset) {
        for (var name in this) {
          // Not sure about the optimal order of these conditions:
          if (name.charAt(0) === "t" &&
              hasOwn.call(this, name) &&
              !isNaN(+name.slice(1))) {
            this[name] = undefined;
          }
        }
      }
    },

    stop: function() {
      this.done = true;

      var rootEntry = this.tryEntries[0];
      var rootRecord = rootEntry.completion;
      if (rootRecord.type === "throw") {
        throw rootRecord.arg;
      }

      return this.rval;
    },

    dispatchException: function(exception) {
      if (this.done) {
        throw exception;
      }

      var context = this;
      function handle(loc, caught) {
        record.type = "throw";
        record.arg = exception;
        context.next = loc;
        return !!caught;
      }

      for (var i = this.tryEntries.length - 1; i >= 0; --i) {
        var entry = this.tryEntries[i];
        var record = entry.completion;

        if (entry.tryLoc === "root") {
          // Exception thrown outside of any try block that could handle
          // it, so set the completion value of the entire function to
          // throw the exception.
          return handle("end");
        }

        if (entry.tryLoc <= this.prev) {
          var hasCatch = hasOwn.call(entry, "catchLoc");
          var hasFinally = hasOwn.call(entry, "finallyLoc");

          if (hasCatch && hasFinally) {
            if (this.prev < entry.catchLoc) {
              return handle(entry.catchLoc, true);
            } else if (this.prev < entry.finallyLoc) {
              return handle(entry.finallyLoc);
            }

          } else if (hasCatch) {
            if (this.prev < entry.catchLoc) {
              return handle(entry.catchLoc, true);
            }

          } else if (hasFinally) {
            if (this.prev < entry.finallyLoc) {
              return handle(entry.finallyLoc);
            }

          } else {
            throw new Error("try statement without catch or finally");
          }
        }
      }
    },

    abrupt: function(type, arg) {
      for (var i = this.tryEntries.length - 1; i >= 0; --i) {
        var entry = this.tryEntries[i];
        if (entry.tryLoc <= this.prev &&
            hasOwn.call(entry, "finallyLoc") &&
            this.prev < entry.finallyLoc) {
          var finallyEntry = entry;
          break;
        }
      }

      if (finallyEntry &&
          (type === "break" ||
           type === "continue") &&
          finallyEntry.tryLoc <= arg &&
          arg <= finallyEntry.finallyLoc) {
        // Ignore the finally entry if control is not jumping to a
        // location outside the try/catch block.
        finallyEntry = null;
      }

      var record = finallyEntry ? finallyEntry.completion : {};
      record.type = type;
      record.arg = arg;

      if (finallyEntry) {
        this.next = finallyEntry.finallyLoc;
      } else {
        this.complete(record);
      }

      return ContinueSentinel;
    },

    complete: function(record, afterLoc) {
      if (record.type === "throw") {
        throw record.arg;
      }

      if (record.type === "break" ||
          record.type === "continue") {
        this.next = record.arg;
      } else if (record.type === "return") {
        this.rval = record.arg;
        this.next = "end";
      } else if (record.type === "normal" && afterLoc) {
        this.next = afterLoc;
      }
    },

    finish: function(finallyLoc) {
      for (var i = this.tryEntries.length - 1; i >= 0; --i) {
        var entry = this.tryEntries[i];
        if (entry.finallyLoc === finallyLoc) {
          this.complete(entry.completion, entry.afterLoc);
          resetTryEntry(entry);
          return ContinueSentinel;
        }
      }
    },

    "catch": function(tryLoc) {
      for (var i = this.tryEntries.length - 1; i >= 0; --i) {
        var entry = this.tryEntries[i];
        if (entry.tryLoc === tryLoc) {
          var record = entry.completion;
          if (record.type === "throw") {
            var thrown = record.arg;
            resetTryEntry(entry);
          }
          return thrown;
        }
      }

      // The context.catch method must only be called with a location
      // argument that corresponds to a known catch block.
      throw new Error("illegal catch attempt");
    },

    delegateYield: function(iterable, resultName, nextLoc) {
      this.delegate = {
        iterator: values(iterable),
        resultName: resultName,
        nextLoc: nextLoc
      };

      return ContinueSentinel;
    }
  };
})(
  // Among the various tricks for obtaining a reference to the global
  // object, this seems to be the most reliable technique that does not
  // use indirect eval (which violates Content Security Policy).
  typeof global === "object" ? global :
  typeof window === "object" ? window :
  typeof self === "object" ? self : this
);

}).call(this,require('_process'),typeof global !== "undefined" ? global : typeof self !== "undefined" ? self : typeof window !== "undefined" ? window : {})
},{"_process":257}],259:[function(require,module,exports){
'use strict';

var _createClass = require('babel-runtime/helpers/create-class')['default'];

var _classCallCheck = require('babel-runtime/helpers/class-call-check')['default'];

var _Symbol = require('babel-runtime/core-js/symbol')['default'];

var _Map = require('babel-runtime/core-js/map')['default'];

var _Array$from = require('babel-runtime/core-js/array/from')['default'];

if (!window.altspace) {
	window.altspace = {};
}
if (!window.altspace.utilities) {
	window.altspace.utilities = {};
}
if (!window.altspace.utilities.behaviors) {
	window.altspace.utilities.behaviors = {};
}

require('babel/polyfill');
var containerMax = _Symbol('containerMax'),
    containerMin = _Symbol('containerMin'),
    object3D = _Symbol('object3D'),
    boundingBox = _Symbol('boundingBox'),
    origMatrix = _Symbol('origMatrix'),
    origMatrixAutoUpdate = _Symbol('origMatrixAutoUpdate'),
    parent = _Symbol('parent'),
    enclosure = _Symbol('enclosure'),
    origParentBoundingBoxes = new _Map();

/**
 * The Layout behavior allows you to position objects easily. You can 
 * position an object relative to its parent (either the Scene or a 
 * another object) by using a position specifier for each of the axes.
 * The position specifier can be one of 'min', 'center' or 'max'. The default
 * specifier is 'center'. You can also add a modifier to the position in pixels
 * ('min+5'), a percentage ('min+10%') or meters ('min+1m'). Finally, you can 
 * choose the location of the anchor on the object you are trying to position 
 * by using the 'my' parameter.
 * You must specify at least one axis on the 'at' parameter.
 *
 * @example
 * // Position the top of the cube at 1.5 meters above the bottom of its parent.
 * cube.addBehavior(new altpsace.utilities.behaviors.Layout({
 *	   my: {y: 'max'}, 
 *	   at: {y: 'min+1.5m'}
 * });
 *
 * @class Layout
 * @memberof module:altspace/utilities/behaviors
 * @param {Object} config
 * @param {Object} config.at An object containing the axes and position 
 *  specifiers. At least one axis must be specificed. E.g. `{x: 'min', y: 'max-5%'}`
 * @param {Object} [config.my] An object containing the axes and position
 *  specifiers for the layout anchor.
 **/

var Layout = (function () {
	function Layout(_ref) {
		var _ref$my = _ref.my;
		var my = _ref$my === undefined ? {} : _ref$my;
		var at = _ref.at;

		_classCallCheck(this, Layout);

		this.my = my;
		this.at = at;
	}

	// TODO-BP Ideally these would be private methods.

	_createClass(Layout, [{
		key: 'getAxisSettings',
		value: function getAxisSettings(axis, axisValue, min, max) {
			axisValue = axisValue || 'center';
			axisValue = /(\w+)([-+].+)?/.exec(axisValue);
			var position = axisValue[1];
			var offsetSetting = axisValue[2];
			var offset = parseFloat(offsetSetting) || 0;
			if (offsetSetting && offsetSetting.endsWith('%')) {
				offset = offset / 100 * (max[axis] - min[axis]);
			} else if (offsetSetting && offsetSetting.endsWith('m')) {
				console.log(offset, this[enclosure]);
				offset = offset * this[enclosure].pixelsPerMeter;
				console.log(offset);
			}
			return {
				position: position,
				offset: offset
			};
		}
	}, {
		key: 'getAnchorOffset',
		value: function getAnchorOffset(axis, axisValue) {
			var max = this[boundingBox].max;
			var min = this[boundingBox].min;

			var _getAxisSettings = this.getAxisSettings(axis, axisValue, min, max);

			var position = _getAxisSettings.position;
			var offset = _getAxisSettings.offset;

			if (position === 'max') {
				return -max[axis] + offset;
			} else if (position === 'min') {
				return -min[axis] + offset;
			} else if (position === 'center') {
				return offset;
			} else {
				throw new Error(axisValue + ' is an invalid layout position for ' + axis);
			}
		}
	}, {
		key: 'doLayout',
		value: function doLayout() {
			var _this = this;

			_Array$from('xyz').forEach(function (axis) {
				var _getAxisSettings2 = _this.getAxisSettings(axis, _this.at[axis], _this[containerMin], _this[containerMax]);

				var position = _getAxisSettings2.position;
				var offset = _getAxisSettings2.offset;

				var anchorOffset = _this.getAnchorOffset(axis, _this.my[axis]);
				if (position === 'max') {
					_this[object3D].position[axis] = _this[containerMax][axis] + offset + anchorOffset;
				} else if (position === 'min') {
					_this[object3D].position[axis] = _this[containerMin][axis] + offset + anchorOffset;
				} else if (position === 'center') {
					_this[object3D].position[axis] = offset + anchorOffset;
				} else {
					throw new Error(_this.at[axis] + ' is an invalid layout position for ' + axis);
				}
			});

			if (this[parent]) {
				// Restore the original parent transform
				this[parent].matrix = this[origMatrix];
				this[parent].updateMatrixWorld(true);
				this[parent].matrixAutoUpdate = this[origMatrixAutoUpdate];
			}
		}
	}, {
		key: 'awake',
		value: function awake(_object3D) {
			var _this2 = this;

			this[object3D] = _object3D;
			this[boundingBox] = new THREE.Box3().setFromObject(this[object3D]);

			// TODO Listen for resize events on the enclosure
			altspace.getEnclosure().then(function (_enclosure) {
				_this2[enclosure] = _enclosure;
				if (_this2[object3D].parent instanceof THREE.Scene) {
					var hw = _this2[enclosure].innerWidth / 2,
					    hh = _this2[enclosure].innerHeight / 2,
					    hd = _this2[enclosure].innerDepth / 2;
					_this2[containerMax] = new THREE.Vector3(hw, hh, hd);
					_this2[containerMin] = new THREE.Vector3(-hw, -hh, -hd);
					_this2.doLayout();
				} else {
					var objWorldScale = _this2[object3D].getWorldScale();
					_this2[boundingBox].min.divide(objWorldScale);
					_this2[boundingBox].max.divide(objWorldScale);

					_this2[parent] = _this2[object3D].parent;

					_this2[origMatrix] = _this2[parent].matrix.clone();
					_this2[origMatrixAutoUpdate] = _this2[parent].matrixAutoUpdate;

					// We want to use the un-transormed anchor of the parent.
					// Reset the parent matrix so that we can get the original bounding box.
					_this2[parent].matrixAutoUpdate = false;
					_this2[parent].matrix.identity();

					var parentBoundingBox = undefined;
					if (origParentBoundingBoxes.has(_this2[parent].uuid)) {
						parentBoundingBox = origParentBoundingBoxes.get(_this2[parent].uuid);
					} else {
						_this2[parent].remove(_this2[object3D]);
						parentBoundingBox = new THREE.Box3().setFromObject(_this2[parent]);
						_this2[parent].add(_this2[object3D]);
						origParentBoundingBoxes.set(_this2[parent].uuid, parentBoundingBox);
					}

					_this2[containerMax] = parentBoundingBox.max;
					_this2[containerMin] = parentBoundingBox.min;
					_this2.doLayout();
				}
			});
		}
	}]);

	return Layout;
})();

window.altspace.utilities.behaviors.Layout = Layout;
},{"babel-runtime/core-js/array/from":3,"babel-runtime/core-js/map":4,"babel-runtime/core-js/symbol":6,"babel-runtime/helpers/class-call-check":7,"babel-runtime/helpers/create-class":8,"babel/polyfill":9}]},{},[259]);

(function () {

	var version = '0.6.2';

	if (window.altspace && window.altspace.requestVersion) {
		window.altspace.requestVersion(version);
	}

}());

return altspace;

}));<|MERGE_RESOLUTION|>--- conflicted
+++ resolved
@@ -1,4 +1,14 @@
-<<<<<<< HEAD
+
+(function(root, factory) {
+  if (typeof define === 'function' && define.amd) {
+    define(["three"], factory);
+  } else if (typeof exports === 'object') {
+    module.exports = factory(require('three'));
+  } else {
+    root.altspace = factory(root.THREE);
+  }
+}(this, function(THREE) {
+
 (function e(t,n,r){function s(o,u){if(!n[o]){if(!t[o]){var a=typeof require=="function"&&require;if(!u&&a)return a(o,!0);if(i)return i(o,!0);var f=new Error("Cannot find module '"+o+"'");throw f.code="MODULE_NOT_FOUND",f}var l=n[o]={exports:{}};t[o][0].call(l.exports,function(e){var n=t[o][1][e];return s(n?n:e)},l,l.exports,e,t,n,r)}return n[o].exports}var i=typeof require=="function"&&require;for(var o=0;o<r.length;o++)s(r[o]);return s})({1:[function(require,module,exports){
 module.exports = { "default": require("core-js/library/fn/object/define-property"), __esModule: true };
 },{"core-js/library/fn/object/define-property":4}],2:[function(require,module,exports){
@@ -97,175 +107,6 @@
 window.altspace.utilities.shims.OBJMTLLoader = OBJMTLLoader;
 },{"babel-runtime/helpers/class-call-check":2,"babel-runtime/helpers/create-class":3}]},{},[6]);
 
-/*!Please JS v0.4.2, Jordan Checkman 2014, Checkman.io, MIT License, Have fun.*/
-!function(e,r,a){"function"==typeof define&&define.amd?define([],a):"object"==typeof exports?module.exports=a():r[e]=a()}("Please",this,function(){"use strict";function e(){function e(e,r,a){var o=Math.random;return a instanceof l&&(o=a.random),Math.floor(o()*(r-e+1))+e}function r(e,r,a){var o=Math.random;return a instanceof l&&(o=a.random),o()*(r-e)+e}function a(e,r,a){return Math.max(r,Math.min(e,a))}function o(e,r){var a;switch(e){case"hex":for(a=0;a<r.length;a++)r[a]=F.HSV_to_HEX(r[a]);break;case"rgb":for(a=0;a<r.length;a++)r[a]=F.HSV_to_RGB(r[a]);break;case"rgb-string":for(a=0;a<r.length;a++){var o=F.HSV_to_RGB(r[a]);r[a]="rgb("+o.r+","+o.g+","+o.b+")"}break;case"hsv":break;default:console.error("Format not recognized.")}return r}function n(e){var r=F.HSV_to_RGB(e),a=(299*r.r+587*r.g+114*r.b)/1e3;return a>=128?"dark":"light"}function t(e){var r={};for(var a in e)e.hasOwnProperty(a)&&(r[a]=e[a]);return r}function l(e){function r(){o=(o+1)%256,n=(n+a[o])%256;var e=a[o];return a[o]=a[n],a[n]=e,a[(a[o]+a[n])%256]}for(var a=[],o=0,n=0,t=0;256>t;t++)a[t]=t;for(var l=0,F=0;256>l;l++){F=(F+a[l]+e.charCodeAt(l%e.length))%256;var s=a[l];a[l]=a[F],a[F]=s}this.random=function(){for(var e=0,a=0,o=1;8>e;e++)a+=r()*o,o*=256;return a/0x10000000000000000}}var F={},s={aliceblue:"F0F8FF",antiquewhite:"FAEBD7",aqua:"00FFFF",aquamarine:"7FFFD4",azure:"F0FFFF",beige:"F5F5DC",bisque:"FFE4C4",black:"000000",blanchedalmond:"FFEBCD",blue:"0000FF",blueviolet:"8A2BE2",brown:"A52A2A",burlywood:"DEB887",cadetblue:"5F9EA0",chartreuse:"7FFF00",chocolate:"D2691E",coral:"FF7F50",cornflowerblue:"6495ED",cornsilk:"FFF8DC",crimson:"DC143C",cyan:"00FFFF",darkblue:"00008B",darkcyan:"008B8B",darkgoldenrod:"B8860B",darkgray:"A9A9A9",darkgrey:"A9A9A9",darkgreen:"006400",darkkhaki:"BDB76B",darkmagenta:"8B008B",darkolivegreen:"556B2F",darkorange:"FF8C00",darkorchid:"9932CC",darkred:"8B0000",darksalmon:"E9967A",darkseagreen:"8FBC8F",darkslateblue:"483D8B",darkslategray:"2F4F4F",darkslategrey:"2F4F4F",darkturquoise:"00CED1",darkviolet:"9400D3",deeppink:"FF1493",deepskyblue:"00BFFF",dimgray:"696969",dimgrey:"696969",dodgerblue:"1E90FF",firebrick:"B22222",floralwhite:"FFFAF0",forestgreen:"228B22",fuchsia:"FF00FF",gainsboro:"DCDCDC",ghostwhite:"F8F8FF",gold:"FFD700",goldenrod:"DAA520",gray:"808080",grey:"808080",green:"008000",greenyellow:"ADFF2F",honeydew:"F0FFF0",hotpink:"FF69B4",indianred:"CD5C5C",indigo:"4B0082",ivory:"FFFFF0",khaki:"F0E68C",lavender:"E6E6FA",lavenderblush:"FFF0F5",lawngreen:"7CFC00",lemonchiffon:"FFFACD",lightblue:"ADD8E6",lightcoral:"F08080",lightcyan:"E0FFFF",lightgoldenrodyellow:"FAFAD2",lightgray:"D3D3D3",lightgrey:"D3D3D3",lightgreen:"90EE90",lightpink:"FFB6C1",lightsalmon:"FFA07A",lightseagreen:"20B2AA",lightskyblue:"87CEFA",lightslategray:"778899",lightslategrey:"778899",lightsteelblue:"B0C4DE",lightyellow:"FFFFE0",lime:"00FF00",limegreen:"32CD32",linen:"FAF0E6",magenta:"FF00FF",maroon:"800000",mediumaquamarine:"66CDAA",mediumblue:"0000CD",mediumorchid:"BA55D3",mediumpurple:"9370D8",mediumseagreen:"3CB371",mediumslateblue:"7B68EE",mediumspringgreen:"00FA9A",mediumturquoise:"48D1CC",mediumvioletred:"C71585",midnightblue:"191970",mintcream:"F5FFFA",mistyrose:"FFE4E1",moccasin:"FFE4B5",navajowhite:"FFDEAD",navy:"000080",oldlace:"FDF5E6",olive:"808000",olivedrab:"6B8E23",orange:"FFA500",orangered:"FF4500",orchid:"DA70D6",palegoldenrod:"EEE8AA",palegreen:"98FB98",paleturquoise:"AFEEEE",palevioletred:"D87093",papayawhip:"FFEFD5",peachpuff:"FFDAB9",peru:"CD853F",pink:"FFC0CB",plum:"DDA0DD",powderblue:"B0E0E6",purple:"800080",rebeccapurple:"663399",red:"FF0000",rosybrown:"BC8F8F",royalblue:"4169E1",saddlebrown:"8B4513",salmon:"FA8072",sandybrown:"F4A460",seagreen:"2E8B57",seashell:"FFF5EE",sienna:"A0522D",silver:"C0C0C0",skyblue:"87CEEB",slateblue:"6A5ACD",slategray:"708090",slategrey:"708090",snow:"FFFAFA",springgreen:"00FF7F",steelblue:"4682B4",tan:"D2B48C",teal:"008080",thistle:"D8BFD8",tomato:"FF6347",turquoise:"40E0D0",violet:"EE82EE",wheat:"F5DEB3",white:"FFFFFF",whitesmoke:"F5F5F5",yellow:"FFFF00",yellowgreen:"9ACD32"},i=.618033988749895,u={hue:null,saturation:null,value:null,base_color:"",greyscale:!1,grayscale:!1,golden:!0,full_random:!1,colors_returned:1,format:"hex",seed:null},c={scheme_type:"analogous",format:"hex"},h={golden:!1,format:"hex"};return F.NAME_to_HEX=function(e){return e=e.toLowerCase(),e in s?s[e]:(console.error("Color name not recognized."),void 0)},F.NAME_to_RGB=function(e){return F.HEX_to_RGB(F.NAME_to_HEX(e))},F.NAME_to_HSV=function(e){return F.HEX_to_HSV(F.NAME_to_HEX(e))},F.HEX_to_RGB=function(e){var r=/^#?([a-f\d])([a-f\d])([a-f\d])$/i;e=e.replace(r,function(e,r,a,o){return r+r+a+a+o+o});var a=/^#?([a-f\d]{2})([a-f\d]{2})([a-f\d]{2})$/i.exec(e);return a?{r:parseInt(a[1],16),g:parseInt(a[2],16),b:parseInt(a[3],16)}:null},F.RGB_to_HEX=function(e){return"#"+((1<<24)+(e.r<<16)+(e.g<<8)+e.b).toString(16).slice(1)},F.HSV_to_RGB=function(e){var r,a,o,n,t,l,F,s,i=e.h,u=e.s,c=e.v;if(0===u)return{r:c,g:c,b:c};switch(i/=60,n=Math.floor(i),t=i-n,l=c*(1-u),F=c*(1-u*t),s=c*(1-u*(1-t)),n){case 0:r=c,a=s,o=l;break;case 1:r=F,a=c,o=l;break;case 2:r=l,a=c,o=s;break;case 3:r=l,a=F,o=c;break;case 4:r=s,a=l,o=c;break;case 5:r=c,a=l,o=F}return{r:Math.floor(255*r),g:Math.floor(255*a),b:Math.floor(255*o)}},F.RGB_to_HSV=function(e){var r=e.r/255,a=e.g/255,o=e.b/255,n=0,t=0,l=0,F=Math.min(r,Math.min(a,o)),s=Math.max(r,Math.max(a,o));if(F===s)return l=F,{h:0,s:0,v:l};var i=r===F?a-o:o===F?r-a:o-r,u=r===F?3:o===F?1:5;return n=60*(u-i/(s-F)),t=(s-F)/s,l=s,{h:n,s:t,v:l}},F.HSV_to_HEX=function(e){return F.RGB_to_HEX(F.HSV_to_RGB(e))},F.HEX_to_HSV=function(e){return F.RGB_to_HSV(F.HEX_to_RGB(e))},F.make_scheme=function(e,r){function n(e){return{h:e.h,s:e.s,v:e.v}}var l,F,s,i,u,h=t(c);if(null!==r)for(var d in r)r.hasOwnProperty(d)&&(h[d]=r[d]);var g=[e];switch(h.scheme_type.toLowerCase()){case"monochromatic":case"mono":for(u=1;2>=u;u++)l=n(e),s=l.s+.1*u,s=a(s,0,1),i=l.v+.1*u,i=a(i,0,1),l.s=s,l.v=i,g.push(l);for(u=1;2>=u;u++)l=n(e),s=l.s-.1*u,s=a(s,0,1),i=l.v-.1*u,i=a(i,0,1),l.s=s,l.v=i,g.push(l);break;case"complementary":case"complement":case"comp":l=n(e),l.h=(l.h+180)%360,g.push(l);break;case"split-complementary":case"split-complement":case"split":l=n(e),l.h=(l.h+165)%360,g.push(l),l=n(e),l.h=Math.abs((l.h-165)%360),g.push(l);break;case"double-complementary":case"double-complement":case"double":l=n(e),l.h=(l.h+180)%360,g.push(l),l.h=(l.h+30)%360,F=n(l),g.push(l),l.h=(l.h+180)%360,g.push(F);break;case"analogous":case"ana":for(u=1;5>=u;u++)l=n(e),l.h=(l.h+20*u)%360,g.push(l);break;case"triadic":case"triad":case"tri":for(u=1;3>u;u++)l=n(e),l.h=(l.h+120*u)%360,g.push(l);break;default:console.error("Color scheme not recognized.")}return o(h.format.toLowerCase(),g),g},F.make_color=function(n){var s=[],c=t(u),h=null;if(null!==n)for(var d in n)n.hasOwnProperty(d)&&(c[d]=n[d]);var g=null;"string"==typeof c.seed&&(g=new l(c.seed)),c.base_color.length>0&&(h=c.base_color.match(/^#?([0-9a-f]{3})([0-9a-f]{3})?$/i)?F.HEX_to_HSV(c.base_color):F.NAME_to_HSV(c.base_color));for(var m=0;m<c.colors_returned;m++){var f,E,b,p=e(0,360,g);null!==h?(f=a(e(h.h-5,h.h+5,g),0,360),E=0===h.s?0:r(.4,.85,g),b=r(.4,.85,g),s.push({h:f,s:E,v:b})):(f=c.greyscale===!0||c.grayscale===!0?0:c.golden===!0?(p+p/i)%360:null===c.hue||c.full_random===!0?p:a(c.hue,0,360),E=c.greyscale===!0||c.grayscale===!0?0:c.full_random===!0?r(0,1,g):null===c.saturation?.4:a(c.saturation,0,1),b=c.full_random===!0?r(0,1,g):c.greyscale===!0||c.grayscale===!0?r(.15,.75,g):null===c.value?.75:a(c.value,0,1),s.push({h:f,s:E,v:b}))}return o(c.format.toLowerCase(),s),s},F.make_contrast=function(e,r){var l=t(h);if(null!==r)for(var s in r)r.hasOwnProperty(s)&&(l[s]=r[s]);var u,c,d=n(e);if(l.golden===!0)c=e.h*(1+i)%360;else{var g=F.make_scheme(e,{scheme_type:"complementary",format:"hsv"})[1];c=a(g.h-30,0,360)}var m;return"dark"===d?m=a(e.v-.25,0,1):"light"===d&&(m=a(e.v+.25,0,1)),u=[{h:c,s:e.s,v:m}],o(l.format.toLowerCase(),u),u[0]},F}return e()});
-/*!
- * Lightweight URL manipulation with JavaScript
- * This library is independent of any other libraries and has pretty simple interface
- * and lightweight code-base.
- * Some ideas of query string parsing had been taken from Jan Wolter
- * @see http://unixpapa.com/js/querystring.html
- * 
- * @license MIT
- * @author Mykhailo Stadnyk <mikhus@gmail.com>
- */
-; var Url = (function() {
-	"use strict";
-
-	var
-		// mapping between what we want and <a> element properties
-		map = {
-			protocol : 'protocol',
-			host     : 'hostname',
-			port     : 'port',
-			path     : 'pathname',
-			query    : 'search',
-			hash     : 'hash'
-		},
-
-		/**
-		 * default ports as defined by http://url.spec.whatwg.org/#default-port
-		 * We need them to fix IE behavior, @see https://github.com/Mikhus/jsurl/issues/2
-		 */
-		defaultPorts = {
-			"ftp"    : 21,
-			"gopher" : 70,
-			"http"   : 80,
-			"https"  : 443,
-			"ws"     : 80,
-			"wss"    : 443
-		},
-
-		parse = function( self, url) {
-			var
-				d      = document,
-				link   = d.createElement( 'a'),
-				url    = url || d.location.href,
-				auth   = url.match( /\/\/(.*?)(?::(.*?))?@/) || []
-			;
-
-			link.href = url;
-
-			for (var i in map) {
-				self[i] = link[map[i]] || '';
-			}
-
-			// fix-up some parts
-			self.protocol = self.protocol.replace( /:$/, '');
-			self.query    = self.query.replace( /^\?/, '');
-			self.hash     = self.hash.replace( /^#/, '');
-			self.user     = auth[1] || '';
-			self.pass     = auth[2] || '';
-			self.port     = (defaultPorts[self.protocol] == self.port || self.port == 0) ? '' : self.port; // IE fix, Android browser fix
-
-			if (!self.protocol && !/^([a-z]+:)?\/\//.test( url)) { // is IE and path is relative
-				var
-					base     = new Url( d.location.href.match(/(.*\/)/)[0]),
-					basePath = base.path.split( '/'),
-					selfPath = self.path.split( '/')
-				;
-
-				basePath.pop();
-
-				for (var i = 0, props = ['protocol','user','pass','host','port'], s = props.length; i < s; i++) {
-					self[props[i]] = base[props[i]];
-				}
-
-				while (selfPath[0] == '..') { // skip all "../
-					basePath.pop();
-					selfPath.shift();
-				}
-
-				self.path = (url.substring(0, 1) != '/' ? basePath.join( '/') : '') + '/' + selfPath.join( '/');
-			}
-
-			else {
-				// fix absolute URL's path in IE
-				self.path = self.path.replace( /^\/?/, '/');
-			}
-
-			parseQs( self);
-		},
-		
-		decode = function(s) {
-			s = s.replace( /\+/g, ' ');
-
-			s = s.replace( /%([ef][0-9a-f])%([89ab][0-9a-f])%([89ab][0-9a-f])/gi,
-				function( code, hex1, hex2, hex3) {
-					var
-						n1 = parseInt( hex1, 16) - 0xE0,
-						n2 = parseInt( hex2, 16) - 0x80
-					;
-	
-					if (n1 == 0 && n2 < 32) {
-						return code;
-					}
-	
-					var
-						n3 = parseInt( hex3, 16) - 0x80,
-						n = (n1 << 12) + (n2 << 6) + n3
-					;
-	
-					if (n > 0xFFFF) {
-						return code;
-					}
-	
-					return String.fromCharCode( n);
-				}
-			);
-
-			s = s.replace( /%([cd][0-9a-f])%([89ab][0-9a-f])/gi,
-				function( code, hex1, hex2) {
-					var n1 = parseInt(hex1, 16) - 0xC0;
-	
-					if (n1 < 2) {
-						return code;
-					}
-	
-					var n2 = parseInt(hex2, 16) - 0x80;
-	
-					return String.fromCharCode( (n1 << 6) + n2);
-				}
-			);
-
-			s = s.replace( /%([0-7][0-9a-f])/gi,
-				function( code, hex) {
-					return String.fromCharCode( parseInt(hex, 16));
-				}
-			);
-
-			return s;
-		},
-
-		parseQs = function( self) {
-			var qs = self.query;
-
-			self.query = new (function( qs) {
-				var re = /([^=&]+)(=([^&]*))?/g, match;
-
-				while ((match = re.exec( qs))) {
-					var
-						key = decodeURIComponent(match[1].replace(/\+/g, ' ')),
-						value = match[3] ? decode(match[3]) : ''
-					;
-
-					if (this[key] != null) {
-						if (!(this[key] instanceof Array)) {
-							this[key] = [this[key]];
-						}
-=======
->>>>>>> b5b553f2
-
-(function(root, factory) {
-  if (typeof define === 'function' && define.amd) {
-    define(["three"], factory);
-  } else if (typeof exports === 'object') {
-    module.exports = factory(require('three'));
-  } else {
-    root.altspace = factory(root.THREE);
-  }
-}(this, function(THREE) {
-
 (function e(t,n,r){function s(o,u){if(!n[o]){if(!t[o]){var a=typeof require=="function"&&require;if(!u&&a)return a(o,!0);if(i)return i(o,!0);var f=new Error("Cannot find module '"+o+"'");throw f.code="MODULE_NOT_FOUND",f}var l=n[o]={exports:{}};t[o][0].call(l.exports,function(e){var n=t[o][1][e];return s(n?n:e)},l,l.exports,e,t,n,r)}return n[o].exports}var i=typeof require=="function"&&require;for(var o=0;o<r.length;o++)s(r[o]);return s})({1:[function(require,module,exports){
 (function (global){
 /**
@@ -332,7 +173,7 @@
 },{}],2:[function(require,module,exports){
 (function (global){
 /**
- * lodash 4.1.2 (Custom Build) <https://lodash.com/>
+ * lodash 4.1.3 (Custom Build) <https://lodash.com/>
  * Build: `lodash modularize exports="npm" -o ./`
  * Copyright jQuery Foundation and other contributors <https://jquery.org/>
  * Released under MIT license <https://lodash.com/license>
@@ -350,7 +191,10 @@
 var funcTag = '[object Function]',
     genTag = '[object GeneratorFunction]';
 
-/** Used to match `RegExp` [syntax characters](http://ecma-international.org/ecma-262/6.0/#sec-patterns). */
+/**
+ * Used to match `RegExp`
+ * [syntax characters](http://ecma-international.org/ecma-262/6.0/#sec-patterns).
+ */
 var reRegExpChar = /[\\^$.*+?()[\]{}|]/g;
 
 /** Used to detect host constructors (Safari). */
@@ -435,7 +279,8 @@
 var hasOwnProperty = objectProto.hasOwnProperty;
 
 /**
- * Used to resolve the [`toStringTag`](http://ecma-international.org/ecma-262/6.0/#sec-object.prototype.tostring)
+ * Used to resolve the
+ * [`toStringTag`](http://ecma-international.org/ecma-262/6.0/#sec-object.prototype.tostring)
  * of values.
  */
 var objectToString = objectProto.toString;
@@ -454,7 +299,7 @@
     nativeCreate = getNative(Object, 'create');
 
 /**
- * Creates an hash object.
+ * Creates a hash object.
  *
  * @private
  * @constructor
@@ -474,17 +319,6 @@
   return hashHas(hash, key) && delete hash[key];
 }
 
-<<<<<<< HEAD
-window.altspace = window.altspace || {};
-window.altspace.utilities = window.altspace.utilities || {};
-
-
-altspace.utilities.multiloader = (function(){
-  var loader;
-  var TRACE;
-  var baseUrl = '';
-  var crossOrigin = '';//assigned to THREE.MTLLoader.crossOrigin
-=======
 /**
  * Gets the hash value for `key`.
  *
@@ -500,7 +334,6 @@
   }
   return hasOwnProperty.call(hash, key) ? hash[key] : undefined;
 }
->>>>>>> b5b553f2
 
 /**
  * Checks if a hash value for `key` exists.
@@ -562,11 +395,6 @@
   };
 }
 
-<<<<<<< HEAD
-    loader = new altspace.utilities.shims.OBJMTLLoader();
-    loader.crossOrigin = crossOrigin;
-    if (TRACE) console.log('MultiLoader initialized with params', params);
-=======
 /**
  * Removes `key` and its value from the map.
  *
@@ -580,7 +408,6 @@
   var data = this.__data__;
   if (isKeyable(key)) {
     return hashDelete(typeof key == 'string' ? data.string : data.hash, key);
->>>>>>> b5b553f2
   }
   return Map ? data.map['delete'](key) : assocDelete(data.map, key);
 }
@@ -870,6 +697,25 @@
 }
 
 /**
+ * Converts `func` to its source code.
+ *
+ * @private
+ * @param {Function} func The function to process.
+ * @returns {string} Returns the source code.
+ */
+function toSource(func) {
+  if (func != null) {
+    try {
+      return funcToString.call(func);
+    } catch (e) {}
+    try {
+      return (func + '');
+    } catch (e) {}
+  }
+  return '';
+}
+
+/**
  * Performs a
  * [`SameValueZero`](http://ecma-international.org/ecma-262/6.0/#sec-samevaluezero)
  * comparison between two values to determine if they are equivalent.
@@ -932,8 +778,9 @@
 }
 
 /**
- * Checks if `value` is the [language type](https://es5.github.io/#x8) of `Object`.
- * (e.g. arrays, functions, objects, regexes, `new Number(0)`, and `new String('')`)
+ * Checks if `value` is the
+ * [language type](http://www.ecma-international.org/ecma-262/6.0/#sec-ecmascript-language-types)
+ * of `Object`. (e.g. arrays, functions, objects, regexes, `new Number(0)`, and `new String('')`)
  *
  * @static
  * @memberOf _
@@ -958,34 +805,6 @@
 function isObject(value) {
   var type = typeof value;
   return !!value && (type == 'object' || type == 'function');
-}
-
-/**
- * Checks if `value` is object-like. A value is object-like if it's not `null`
- * and has a `typeof` result of "object".
- *
- * @static
- * @memberOf _
- * @since 4.0.0
- * @category Lang
- * @param {*} value The value to check.
- * @returns {boolean} Returns `true` if `value` is object-like, else `false`.
- * @example
- *
- * _.isObjectLike({});
- * // => true
- *
- * _.isObjectLike([1, 2, 3]);
- * // => true
- *
- * _.isObjectLike(_.noop);
- * // => false
- *
- * _.isObjectLike(null);
- * // => false
- */
-function isObjectLike(value) {
-  return !!value && typeof value == 'object';
 }
 
 /**
@@ -1007,14 +826,11 @@
  * // => false
  */
 function isNative(value) {
-  if (value == null) {
+  if (!isObject(value)) {
     return false;
   }
-  if (isFunction(value)) {
-    return reIsNative.test(funcToString.call(value));
-  }
-  return isObjectLike(value) &&
-    (isHostObject(value) ? reIsNative : reIsHostCtor).test(value);
+  var pattern = (isFunction(value) || isHostObject(value)) ? reIsNative : reIsHostCtor;
+  return pattern.test(toSource(value));
 }
 
 module.exports = Stack;
@@ -3516,7 +3332,6 @@
 
 
 altspace.utilities.multiloader = (function(){
-
 	var loader;
 	var TRACE;
 	var baseUrl = '';
@@ -3548,7 +3363,7 @@
 		if (p.baseUrl) baseUrl = p.baseUrl;
 		if (baseUrl.slice(-1) !== '/') baseUrl += '/';
 
-		loader = new THREE.OBJMTLLoader();
+		loader = new altspace.utilities.shims.OBJMTLLoader();
 		loader.crossOrigin = crossOrigin;
 		if (TRACE) console.log('MultiLoader initialized with params', params);
 	}
@@ -7169,17 +6984,17 @@
 },{"./$.to-integer":145,"dup":57}],148:[function(require,module,exports){
 arguments[4][58][0].apply(exports,arguments)
 },{"./$.defined":86,"dup":58}],149:[function(require,module,exports){
-// 7.1.1 ToPrimitive(input [, PreferredType])
-var isObject = require('./$.is-object');
-// instead of the ES6 spec version, we didn't implement @@toPrimitive case
-// and the second argument - flag - preferred type is a string
-module.exports = function(it, S){
-  if(!isObject(it))return it;
-  var fn, val;
-  if(S && typeof (fn = it.toString) == 'function' && !isObject(val = fn.call(it)))return val;
-  if(typeof (fn = it.valueOf) == 'function' && !isObject(val = fn.call(it)))return val;
-  if(!S && typeof (fn = it.toString) == 'function' && !isObject(val = fn.call(it)))return val;
-  throw TypeError("Can't convert object to primitive value");
+// 7.1.1 ToPrimitive(input [, PreferredType])
+var isObject = require('./$.is-object');
+// instead of the ES6 spec version, we didn't implement @@toPrimitive case
+// and the second argument - flag - preferred type is a string
+module.exports = function(it, S){
+  if(!isObject(it))return it;
+  var fn, val;
+  if(S && typeof (fn = it.toString) == 'function' && !isObject(val = fn.call(it)))return val;
+  if(typeof (fn = it.valueOf) == 'function' && !isObject(val = fn.call(it)))return val;
+  if(!S && typeof (fn = it.toString) == 'function' && !isObject(val = fn.call(it)))return val;
+  throw TypeError("Can't convert object to primitive value");
 };
 },{"./$.is-object":106}],150:[function(require,module,exports){
 arguments[4][59][0].apply(exports,arguments)
