--- conflicted
+++ resolved
@@ -43,17 +43,11 @@
 		sim = altspace.utilities.Simulation();
 		var promises = [altspace.getThreeJSTrackingSkeleton(), altspace.getEnclosure()];
 		Promise.all(promises).then(function(array) {
-<<<<<<< HEAD
 			skeleton = array[0];
 			sim.scene.add(skeleton);
-=======
-	    skeleton = array[0];
-			enclosure = array[1];
-
-	    sim.scene.add(skeleton);
->>>>>>> f22888b8
 			head = skeleton.getJoint('Head');//head is an Object3D
 			if (!head) throw Error('Failed to get head joint');
+			enclosure = array[1];
 		  scale = (1.0 * config.modelsPixelsPerMeter) / enclosure.pixelsPerMeter;
 		  loadModels();
 		}).catch(function(err) {
@@ -139,17 +133,6 @@
 		sim.scene.add(obj);
 		if (initData.isOnHead) {
 			obj.position.set(0, 0, 0);
-<<<<<<< HEAD
-=======
-			head.add(obj);
-
-			//Hat should sit on top of head.
-			//TODO: add rotation offset
-			var offset = obj.userData.offset;
-			obj.translateX(offset.x);
-			obj.translateY(offset.y);
-			obj.translateZ(offset.z);
->>>>>>> f22888b8
 			obj.addBehavior(altspace.utilities.behaviors.Object3DSync({
 				position: true, rotation: true, auto: true
 			}));
@@ -157,34 +140,6 @@
 		return obj;
 	}
 
-<<<<<<< HEAD
-=======
-	function FollowUserBehavior(config){
-		config = config || {};
-		if (config.scene === undefined) throw Error('config.scene required');
-		var object3d;
-
-		function awake(o) {
-			object3d = o;
-		}
-
-		function start() {
-			// nothing for now			
-		}
-
-		function update(deltatime) {
-			// nothing for now			
-		}
-
-		return {
-			awake: awake,
-			start: start,
-			update: update,
-		};
-
-	}
-
->>>>>>> f22888b8
 	return {
 		main: main,
 	}
