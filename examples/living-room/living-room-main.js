--- conflicted
+++ resolved
@@ -138,11 +138,7 @@
 'use strict';
 var $            = require('./$')
   , hide         = require('./$.hide')
-<<<<<<< HEAD
-  , mix          = require('./$.mix')
-=======
   , redefineAll  = require('./$.redefine-all')
->>>>>>> 5d5e82aa
   , ctx          = require('./$.ctx')
   , strictNew    = require('./$.strict-new')
   , defined      = require('./$.defined')
@@ -192,11 +188,7 @@
       that[SIZE] = 0;           // size
       if(iterable != undefined)forOf(iterable, IS_MAP, that[ADDER], that);
     });
-<<<<<<< HEAD
-    mix(C.prototype, {
-=======
     redefineAll(C.prototype, {
->>>>>>> 5d5e82aa
       // 23.1.3.1 Map.prototype.clear()
       // 23.2.3.2 Set.prototype.clear()
       clear: function clear(){
@@ -302,11 +294,7 @@
     setSpecies(NAME);
   }
 };
-<<<<<<< HEAD
-},{"./$":30,"./$.ctx":13,"./$.defined":15,"./$.descriptors":16,"./$.for-of":18,"./$.has":20,"./$.hide":21,"./$.is-object":24,"./$.iter-define":27,"./$.iter-step":28,"./$.mix":32,"./$.set-species":35,"./$.strict-new":38,"./$.uid":43}],10:[function(require,module,exports){
-=======
 },{"./$":30,"./$.ctx":13,"./$.defined":14,"./$.descriptors":15,"./$.for-of":18,"./$.has":20,"./$.hide":21,"./$.is-object":24,"./$.iter-define":27,"./$.iter-step":28,"./$.redefine-all":33,"./$.set-species":35,"./$.strict-new":38,"./$.uid":43}],10:[function(require,module,exports){
->>>>>>> 5d5e82aa
 // https://github.com/DavidBruant/Map-Set.prototype.toJSON
 var forOf   = require('./$.for-of')
   , classof = require('./$.classof');
@@ -320,19 +308,6 @@
 };
 },{"./$.classof":7,"./$.for-of":18}],11:[function(require,module,exports){
 'use strict';
-<<<<<<< HEAD
-var global         = require('./$.global')
-  , $              = require('./$')
-  , $def           = require('./$.def')
-  , fails          = require('./$.fails')
-  , hide           = require('./$.hide')
-  , mix            = require('./$.mix')
-  , forOf          = require('./$.for-of')
-  , strictNew      = require('./$.strict-new')
-  , isObject       = require('./$.is-object')
-  , DESCRIPTORS    = require('./$.descriptors')
-  , setToStringTag = require('./$.set-to-string-tag');
-=======
 var $              = require('./$')
   , global         = require('./$.global')
   , $export        = require('./$.export')
@@ -344,7 +319,6 @@
   , isObject       = require('./$.is-object')
   , setToStringTag = require('./$.set-to-string-tag')
   , DESCRIPTORS    = require('./$.descriptors');
->>>>>>> 5d5e82aa
 
 module.exports = function(NAME, wrapper, methods, common, IS_MAP, IS_WEAK){
   var Base  = global[NAME]
@@ -357,11 +331,7 @@
   }))){
     // create collection constructor
     C = common.getConstructor(wrapper, NAME, IS_MAP, ADDER);
-<<<<<<< HEAD
-    mix(C.prototype, methods);
-=======
     redefineAll(C.prototype, methods);
->>>>>>> 5d5e82aa
   } else {
     C = wrapper(function(target, iterable){
       strictNew(target, C, NAME);
@@ -392,13 +362,8 @@
 
   return C;
 };
-<<<<<<< HEAD
-},{"./$":30,"./$.def":14,"./$.descriptors":16,"./$.fails":17,"./$.for-of":18,"./$.global":19,"./$.hide":21,"./$.is-object":24,"./$.mix":32,"./$.set-to-string-tag":36,"./$.strict-new":38}],12:[function(require,module,exports){
-var core = module.exports = {version: '1.2.5'};
-=======
 },{"./$":30,"./$.descriptors":15,"./$.export":16,"./$.fails":17,"./$.for-of":18,"./$.global":19,"./$.hide":21,"./$.is-object":24,"./$.redefine-all":33,"./$.set-to-string-tag":36,"./$.strict-new":38}],12:[function(require,module,exports){
 var core = module.exports = {version: '1.2.6'};
->>>>>>> 5d5e82aa
 if(typeof __e == 'number')__e = core; // eslint-disable-line no-undef
 },{}],13:[function(require,module,exports){
 // optional / simple context binding
@@ -422,8 +387,6 @@
   };
 };
 },{"./$.a-function":4}],14:[function(require,module,exports){
-<<<<<<< HEAD
-=======
 // 7.2.1 RequireObjectCoercible(argument)
 module.exports = function(it){
   if(it == undefined)throw TypeError("Can't call method on  " + it);
@@ -435,7 +398,6 @@
   return Object.defineProperty({}, 'a', {get: function(){ return 7; }}).a != 7;
 });
 },{"./$.fails":17}],16:[function(require,module,exports){
->>>>>>> 5d5e82aa
 var global    = require('./$.global')
   , core      = require('./$.core')
   , ctx       = require('./$.ctx')
@@ -475,27 +437,6 @@
   }
 };
 // type bitmap
-<<<<<<< HEAD
-$def.F = 1;  // forced
-$def.G = 2;  // global
-$def.S = 4;  // static
-$def.P = 8;  // proto
-$def.B = 16; // bind
-$def.W = 32; // wrap
-module.exports = $def;
-},{"./$.core":12,"./$.global":19}],15:[function(require,module,exports){
-// 7.2.1 RequireObjectCoercible(argument)
-module.exports = function(it){
-  if(it == undefined)throw TypeError("Can't call method on  " + it);
-  return it;
-};
-},{}],16:[function(require,module,exports){
-// Thank's IE8 for his funny defineProperty
-module.exports = !require('./$.fails')(function(){
-  return Object.defineProperty({}, 'a', {get: function(){ return 7; }}).a != 7;
-});
-},{"./$.fails":17}],17:[function(require,module,exports){
-=======
 $export.F = 1;  // forced
 $export.G = 2;  // global
 $export.S = 4;  // static
@@ -504,7 +445,6 @@
 $export.W = 32; // wrap
 module.exports = $export;
 },{"./$.core":12,"./$.ctx":13,"./$.global":19}],17:[function(require,module,exports){
->>>>>>> 5d5e82aa
 module.exports = function(exec){
   try {
     return !!exec();
@@ -551,11 +491,7 @@
   object[key] = value;
   return object;
 };
-<<<<<<< HEAD
-},{"./$":30,"./$.descriptors":16,"./$.property-desc":33}],22:[function(require,module,exports){
-=======
 },{"./$":30,"./$.descriptors":15,"./$.property-desc":32}],22:[function(require,module,exports){
->>>>>>> 5d5e82aa
 // fallback for non-array-like ES3 and non-enumerable old V8 strings
 var cof = require('./$.cof');
 module.exports = Object('z').propertyIsEnumerable(0) ? Object : function(it){
@@ -568,11 +504,7 @@
   , ArrayProto = Array.prototype;
 
 module.exports = function(it){
-<<<<<<< HEAD
-  return (Iterators.Array || ArrayProto[ITERATOR]) === it;
-=======
   return it !== undefined && (Iterators.Array === it || ArrayProto[ITERATOR] === it);
->>>>>>> 5d5e82aa
 };
 },{"./$.iterators":29,"./$.wks":44}],24:[function(require,module,exports){
 module.exports = function(it){
@@ -605,26 +537,6 @@
   Constructor.prototype = $.create(IteratorPrototype, {next: descriptor(1, next)});
   setToStringTag(Constructor, NAME + ' Iterator');
 };
-<<<<<<< HEAD
-},{"./$":30,"./$.hide":21,"./$.property-desc":33,"./$.set-to-string-tag":36,"./$.wks":44}],27:[function(require,module,exports){
-'use strict';
-var LIBRARY         = require('./$.library')
-  , $def            = require('./$.def')
-  , $redef          = require('./$.redef')
-  , hide            = require('./$.hide')
-  , has             = require('./$.has')
-  , SYMBOL_ITERATOR = require('./$.wks')('iterator')
-  , Iterators       = require('./$.iterators')
-  , $iterCreate     = require('./$.iter-create')
-  , setToStringTag  = require('./$.set-to-string-tag')
-  , getProto        = require('./$').getProto
-  , BUGGY           = !([].keys && 'next' in [].keys()) // Safari has buggy iterators w/o `next`
-  , FF_ITERATOR     = '@@iterator'
-  , KEYS            = 'keys'
-  , VALUES          = 'values';
-var returnThis = function(){ return this; };
-module.exports = function(Base, NAME, Constructor, next, DEFAULT, IS_SET, FORCE){
-=======
 },{"./$":30,"./$.hide":21,"./$.property-desc":32,"./$.set-to-string-tag":36,"./$.wks":44}],27:[function(require,module,exports){
 'use strict';
 var LIBRARY        = require('./$.library')
@@ -645,7 +557,6 @@
 var returnThis = function(){ return this; };
 
 module.exports = function(Base, NAME, Constructor, next, DEFAULT, IS_SET, FORCED){
->>>>>>> 5d5e82aa
   $iterCreate(Constructor, NAME, next);
   var getMethod = function(kind){
     if(!BUGGY && kind in proto)return proto[kind];
@@ -654,16 +565,6 @@
       case VALUES: return function values(){ return new Constructor(this, kind); };
     } return function entries(){ return new Constructor(this, kind); };
   };
-<<<<<<< HEAD
-  var TAG      = NAME + ' Iterator'
-    , proto    = Base.prototype
-    , _native  = proto[SYMBOL_ITERATOR] || proto[FF_ITERATOR] || DEFAULT && proto[DEFAULT]
-    , _default = _native || getMethod(DEFAULT)
-    , methods, key;
-  // Fix native
-  if(_native){
-    var IteratorPrototype = getProto(_default.call(new Base));
-=======
   var TAG        = NAME + ' Iterator'
     , DEF_VALUES = DEFAULT == VALUES
     , VALUES_BUG = false
@@ -674,7 +575,6 @@
   // Fix native
   if($native){
     var IteratorPrototype = getProto($default.call(new Base));
->>>>>>> 5d5e82aa
     // Set @@toStringTag to native iterators
     setToStringTag(IteratorPrototype, TAG, true);
     // FF fix
@@ -686,28 +586,17 @@
     }
   }
   // Define iterator
-<<<<<<< HEAD
-  if((!LIBRARY || FORCE) && (BUGGY || !(SYMBOL_ITERATOR in proto))){
-    hide(proto, SYMBOL_ITERATOR, _default);
-=======
   if((!LIBRARY || FORCED) && (BUGGY || VALUES_BUG || !proto[ITERATOR])){
     hide(proto, ITERATOR, $default);
->>>>>>> 5d5e82aa
   }
   // Plug for library
   Iterators[NAME] = $default;
   Iterators[TAG]  = returnThis;
   if(DEFAULT){
     methods = {
-<<<<<<< HEAD
-      values:  DEFAULT == VALUES ? _default : getMethod(VALUES),
-      keys:    IS_SET            ? _default : getMethod(KEYS),
-      entries: DEFAULT != VALUES ? _default : getMethod('entries')
-=======
       values:  DEF_VALUES  ? $default : getMethod(VALUES),
       keys:    IS_SET      ? $default : getMethod(KEYS),
       entries: !DEF_VALUES ? $default : getMethod('entries')
->>>>>>> 5d5e82aa
     };
     if(FORCED)for(key in methods){
       if(!(key in proto))redefine(proto, key, methods[key]);
@@ -715,11 +604,7 @@
   }
   return methods;
 };
-<<<<<<< HEAD
-},{"./$":30,"./$.def":14,"./$.has":20,"./$.hide":21,"./$.iter-create":26,"./$.iterators":29,"./$.library":31,"./$.redef":34,"./$.set-to-string-tag":36,"./$.wks":44}],28:[function(require,module,exports){
-=======
 },{"./$":30,"./$.export":16,"./$.has":20,"./$.hide":21,"./$.iter-create":26,"./$.iterators":29,"./$.library":31,"./$.redefine":34,"./$.set-to-string-tag":36,"./$.wks":44}],28:[function(require,module,exports){
->>>>>>> 5d5e82aa
 module.exports = function(done, value){
   return {value: value, done: !!done};
 };
@@ -742,15 +627,6 @@
 },{}],31:[function(require,module,exports){
 module.exports = true;
 },{}],32:[function(require,module,exports){
-<<<<<<< HEAD
-var $redef = require('./$.redef');
-module.exports = function(target, src){
-  for(var key in src)$redef(target, key, src[key]);
-  return target;
-};
-},{"./$.redef":34}],33:[function(require,module,exports){
-=======
->>>>>>> 5d5e82aa
 module.exports = function(bitmap, value){
   return {
     enumerable  : !(bitmap & 1),
@@ -759,9 +635,6 @@
     value       : value
   };
 };
-<<<<<<< HEAD
-},{}],34:[function(require,module,exports){
-=======
 },{}],33:[function(require,module,exports){
 var redefine = require('./$.redefine');
 module.exports = function(target, src){
@@ -769,7 +642,6 @@
   return target;
 };
 },{"./$.redefine":34}],34:[function(require,module,exports){
->>>>>>> 5d5e82aa
 module.exports = require('./$.hide');
 },{"./$.hide":21}],35:[function(require,module,exports){
 'use strict';
@@ -785,11 +657,7 @@
     get: function(){ return this; }
   });
 };
-<<<<<<< HEAD
-},{"./$":30,"./$.core":12,"./$.descriptors":16,"./$.wks":44}],36:[function(require,module,exports){
-=======
 },{"./$":30,"./$.core":12,"./$.descriptors":15,"./$.wks":44}],36:[function(require,module,exports){
->>>>>>> 5d5e82aa
 var def = require('./$').setDesc
   , has = require('./$.has')
   , TAG = require('./$.wks')('toStringTag');
@@ -827,11 +695,7 @@
       : TO_STRING ? s.slice(i, i + 2) : (a - 0xd800 << 10) + (b - 0xdc00) + 0x10000;
   };
 };
-<<<<<<< HEAD
-},{"./$.defined":15,"./$.to-integer":40}],40:[function(require,module,exports){
-=======
 },{"./$.defined":14,"./$.to-integer":40}],40:[function(require,module,exports){
->>>>>>> 5d5e82aa
 // 7.1.4 ToInteger
 var ceil  = Math.ceil
   , floor = Math.floor;
@@ -845,11 +709,7 @@
 module.exports = function(it){
   return IObject(defined(it));
 };
-<<<<<<< HEAD
-},{"./$.defined":15,"./$.iobject":22}],42:[function(require,module,exports){
-=======
 },{"./$.defined":14,"./$.iobject":22}],42:[function(require,module,exports){
->>>>>>> 5d5e82aa
 // 7.1.15 ToLength
 var toInteger = require('./$.to-integer')
   , min       = Math.min;
@@ -956,13 +816,8 @@
 // https://github.com/DavidBruant/Map-Set.prototype.toJSON
 var $export  = require('./$.export');
 
-<<<<<<< HEAD
-$def($def.P, 'Map', {toJSON: require('./$.collection-to-json')('Map')});
-},{"./$.collection-to-json":10,"./$.def":14}],51:[function(require,module,exports){
-=======
 $export($export.P, 'Map', {toJSON: require('./$.collection-to-json')('Map')});
 },{"./$.collection-to-json":10,"./$.export":16}],51:[function(require,module,exports){
->>>>>>> 5d5e82aa
 require('./es6.array.iterator');
 var Iterators = require('./$.iterators');
 Iterators.NodeList = Iterators.HTMLCollection = Iterators.Array;
